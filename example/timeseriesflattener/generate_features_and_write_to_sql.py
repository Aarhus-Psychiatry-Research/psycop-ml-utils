import time
from pathlib import Path

import numpy as np
import pandas as pd
import psycopmlutils.loaders  # noqa
from psycopmlutils.timeseriesflattener import (
    FlattenedDataset,
    create_feature_combinations,
)
from psycopmlutils.writers.sql_writer import write_df_to_sql
from wasabi import msg

if __name__ == "__main__":
    RESOLVE_MULTIPLE = ["mean", "max", "min"]
    LOOKBEHIND_DAYS = [365, 730, 1825, 9999]

    PREDICTOR_LIST = create_feature_combinations(
        [
            {
                "predictor_df": "hba1c",
                "lookbehind_days": LOOKBEHIND_DAYS,
                "resolve_multiple": RESOLVE_MULTIPLE,
                "fallback": np.nan,
            },
            {
                "predictor_df": "alat",
                "lookbehind_days": LOOKBEHIND_DAYS,
                "resolve_multiple": RESOLVE_MULTIPLE,
                "fallback": np.nan,
            },
            {
                "predictor_df": "hdl",
                "lookbehind_days": LOOKBEHIND_DAYS,
                "resolve_multiple": RESOLVE_MULTIPLE,
                "fallback": np.nan,
            },
            {
                "predictor_df": "ldl",
                "lookbehind_days": LOOKBEHIND_DAYS,
                "resolve_multiple": RESOLVE_MULTIPLE,
                "fallback": np.nan,
            },
        ]
    )

    event_times = psycopmlutils.loaders.LoadOutcome.t2d()

    msg.info(f"Generating {len(PREDICTOR_LIST)} features")

    msg.info("Loading prediction times")
    prediction_times = psycopmlutils.loaders.LoadVisits.physical_visits_to_psychiatry()

    msg.info("Initialising flattened dataset")
    flattened_df = FlattenedDataset(prediction_times_df=prediction_times, n_workers=60)

    # Predictors
    msg.info("Adding static predictors")
    flattened_df.add_static_predictor(psycopmlutils.loaders.LoadDemographics.male())
    flattened_df.add_age(psycopmlutils.loaders.LoadDemographics.birthdays())

    start_time = time.time()

    msg.info("Adding temporal predictors")
    flattened_df.add_temporal_predictors_from_list_of_argument_dictionaries(
        predictors=PREDICTOR_LIST,
    )

    # Outcome
    msg.info("Adding outcome")
    for i in [0.5, 1, 2, 3, 4, 5]:
        lookahead_days = i * 365.25
        msg.info(f"Adding outcome with {lookahead_days} days of lookahead")
        flattened_df.add_temporal_outcome(
            outcome_df=event_times,
            lookahead_days=lookahead_days,
            resolve_multiple="max",
            fallback=0,
            outcome_df_values_col_name="value",
            new_col_name="t2d",
            incident=True,
            dichotomous=True,
        )
        msg.good("Finished adding outcome")

<<<<<<< HEAD
=======
    # Predictors
    msg.info("Adding static predictors")
    flattened_df.add_static_predictor(psycopmlutils.loaders.LoadDemographic.male())
    flattened_df.add_age(psycopmlutils.loaders.LoadDemographic.birthdays())

    start_time = time.time()

    msg.info("Adding temporal predictors")
    flattened_df.add_temporal_predictors_from_list_of_argument_dictionaries(
        predictors=PREDICTOR_LIST,
    )

>>>>>>> b7f0671b
    end_time = time.time()

    # Finish
    msg.good(
        f"Finished adding {len(PREDICTOR_LIST)} predictors, took {round((end_time - start_time)/60, 1)} minutes"
    )

    msg.info(
        f"Dataframe size is {flattened_df.df.memory_usage(index=True, deep=True).sum() / 1024 / 1024} MiB"
    )

    msg.good("Done!")

    # Split and upload to SQL_server
    splits = ["test", "val", "train"]

    outcome_col_name = "t2d_within_1826.25_days_max_fallback_0"

    flattened_df_ids = flattened_df.df["dw_ek_borger"].unique()

    for dataset_name in splits:
        ROWS_PER_CHUNK = 5_000

        df_split_ids = psycopmlutils.loaders.LoadIDs.load(split=dataset_name)

        # Find IDs which are in split_ids, but not in flattened_df
        split_ids = df_split_ids["dw_ek_borger"].unique()
        flattened_df_ids = flattened_df.df["dw_ek_borger"].unique()

        ids_in_split_but_not_in_flattened_df = split_ids[
            ~np.isin(split_ids, flattened_df_ids)
        ]

        msg.warn(
            f"{dataset_name}: There are {len(ids_in_split_but_not_in_flattened_df)} ({round(len(ids_in_split_but_not_in_flattened_df)/len(split_ids)*100, 2)}%) ids which are in {dataset_name}_ids but not in flattened_df_ids, will get dropped during merge"
        )

        split_df = pd.merge(flattened_df.df, df_split_ids, how="inner")

        msg.info(f"{dataset_name}: Writing to SQL")
        write_df_to_sql(
            df=split_df,
            table_name=f"psycop_t2d_{dataset_name}",
            if_exists="replace",
            rows_per_chunk=ROWS_PER_CHUNK,
        )

        msg.good(f"{dataset_name}: Succesfully wrote {dataset_name} to SQL server")<|MERGE_RESOLUTION|>--- conflicted
+++ resolved
@@ -83,21 +83,6 @@
         )
         msg.good("Finished adding outcome")
 
-<<<<<<< HEAD
-=======
-    # Predictors
-    msg.info("Adding static predictors")
-    flattened_df.add_static_predictor(psycopmlutils.loaders.LoadDemographic.male())
-    flattened_df.add_age(psycopmlutils.loaders.LoadDemographic.birthdays())
-
-    start_time = time.time()
-
-    msg.info("Adding temporal predictors")
-    flattened_df.add_temporal_predictors_from_list_of_argument_dictionaries(
-        predictors=PREDICTOR_LIST,
-    )
-
->>>>>>> b7f0671b
     end_time = time.time()
 
     # Finish
