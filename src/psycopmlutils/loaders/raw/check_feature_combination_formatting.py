--- conflicted
+++ resolved
@@ -53,11 +53,7 @@
 
         source_failures = []
 
-<<<<<<< HEAD
         prefix = f"{i}/{len(unique_subset_dicts)} {d['predictor_df']}:"
-=======
-        prefix = f"{i+1}/{len(predictor_df_vals)} {predictor_df_str}:"
->>>>>>> f196a283
 
         # Check that the dataframe has a meaningful length
         if df.shape[0] == 0:
@@ -68,7 +64,6 @@
             if col not in df.columns:
                 source_failures.append(f"{col}: not in columns")
 
-<<<<<<< HEAD
                 # Check that columns are correctly formatted
                 if "timestamp" in col:
                     # Check that column has a valid datetime format
@@ -96,16 +91,6 @@
         if len(source_failures) != 0:
             failure_dicts.append({d["predictor_df"]: source_failures})
             msg.fail(f"{prefix} failed, errors: {source_failures}")
-=======
-            if "timestamp" in col:
-                # Check that column has a valid datetime format
-                if df[col].dtype != "datetime64[ns]":
-                    source_failures.append(f"{col} has invalid datetime format")
-
-        if len(source_failures) != 0:
-            msg.warn(f"{prefix} {source_failures}, agregating")
-            failed.append({predictor_df_str: source_failures})
->>>>>>> f196a283
         else:
             msg.good(f"{prefix} Conforms to criteria")
 
@@ -114,8 +99,4 @@
             f"Checked {len(unique_subset_dicts)} predictor_dfs, all returned appropriate dfs",
         )
     else:
-<<<<<<< HEAD
-        raise ValueError(f"{failure_dicts}")
-=======
-        raise ValueError(failed)
->>>>>>> f196a283
+        raise ValueError(f"{failure_dicts}")