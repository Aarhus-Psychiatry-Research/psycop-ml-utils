from typing import List, Optional, Union

import pandas as pd

from psycopmlutils.loaders.sql_load import sql_load
from psycopmlutils.utils import data_loaders


class LoadDiagnoses:
    def aggregate_from_physical_visits(
        icd_codes: List[str],
        output_col_name: str,
        wildcard_icd_10_end: Optional[bool] = False,
    ) -> pd.DataFrame:
        """Load all diagnoses matching any icd_code in icd_codes. Create
        output_col_name and set to 1.

        Args:
            icd_codes (List[str]): List of icd_codes. # noqa: DAR102
            output_col_name (str): Output column name
            wildcard_icd_10_end (bool, optional): Whether to match on icd_codes* or icd_codes. Defaults to False.

        Returns:
            pd.DataFrame
        """

        diagnoses_source_table_info = {
            "lpr3": {
                "fct": "FOR_LPR3kontakter_psyk_somatik_inkl_2021",
                "source_timestamp_col_name": "datotid_lpr3kontaktstart",
            },
            "lpr2_inpatient": {
                "fct": "FOR_indlaeggelser_psyk_somatik_LPR2_inkl_2021",
                "source_timestamp_col_name": "datotid_indlaeggelse",
            },
            "lpr2_outpatient": {
                "fct": "FOR_besoeg_psyk_somatik_LPR2_inkl_2021",
                "source_timestamp_col_name": "datotid_start",
            },
        }

        # Using ._load is faster than from_physical_visits since it can process all icd_codes in the SQL request at once,
        # rather than processing one at a time and aggregating.
        dfs = [
            LoadDiagnoses._load(
                icd_code=icd_codes,
                output_col_name=output_col_name,
                wildcard_icd_10=wildcard_icd_10_end,
                **kwargs,
            )
            for source_name, kwargs in diagnoses_source_table_info.items()
        ]

        df = pd.concat(dfs)
        return df.reset_index(drop=True)

    def from_physical_visits(
        icd_code: str,
        n: Optional[int] = None,
        output_col_name: Optional[str] = "value",
        wildcard_icd_10_end: Optional[bool] = False,
    ) -> pd.DataFrame:
        """Load diagnoses from all physical visits. If icd_code is a list, will
        aggregate as one column (e.g. ["E780", "E785"] into a
        ypercholesterolemia column).

        Args:
            icd_code (str): Substring to match diagnoses for. Matches any diagnoses, whether a-diagnosis, b-diagnosis etc. # noqa: DAR102
            output_col_name (str, optional): Name of new column string. Defaults to "value".
            n: Number of rows to return. Defaults to None.
            wildcard_icd_10_end (bool, optional): Whether to match on icd_code*. Defaults to False.

        Returns:
            pd.DataFrame
        """
        diagnoses_source_table_info = {
            "lpr3": {
                "fct": "FOR_LPR3kontakter_psyk_somatik_inkl_2021",
                "source_timestamp_col_name": "datotid_lpr3kontaktstart",
            },
            "lpr2_inpatient": {
                "fct": "FOR_indlaeggelser_psyk_somatik_LPR2_inkl_2021",
                "source_timestamp_col_name": "datotid_indlaeggelse",
            },
            "lpr2_outpatient": {
                "fct": "FOR_besoeg_psyk_somatik_LPR2_inkl_2021",
                "source_timestamp_col_name": "datotid_start",
            },
        }

        dfs = [
            LoadDiagnoses._load(
                icd_code=icd_code,
                output_col_name=output_col_name,
                wildcard_icd_10=wildcard_icd_10_end,
<<<<<<< HEAD
                n=n,
=======
>>>>>>> 8f0821af
                **kwargs,
            )
            for source_name, kwargs in diagnoses_source_table_info.items()
        ]

        df = pd.concat(dfs)

        return df.reset_index(drop=True)

    def _load(
        icd_code: Union[List[str], str],
        source_timestamp_col_name: str,
        fct: str,
        output_col_name: Optional[str] = None,
        wildcard_icd_10: Optional[bool] = True,
<<<<<<< HEAD
        n: Optional[int] = None,
=======
>>>>>>> 8f0821af
    ) -> pd.DataFrame:
        """Load the visits that have diagnoses that match icd_code from the
        beginning of their adiagnosekode string. Aggregates all that match.

        Args:
            icd_code (Union[List[str], str]): Substring(s) to match diagnoses for. # noqa: DAR102
                Matches any diagnoses, whether a-diagnosis, b-diagnosis etc. If a list is passed, will
                count a diagnosis as a match if any of the icd_codes in the list match.
            source_timestamp_col_name (str): Name of the timestamp column in the SQL
                view.
            fct (str): Name of the SQL view to load from.
            output_col_name (str, optional): Name of new column string. Defaults to
                None.
            wildcard_icd_10 (bool, optional): Whether to match on *icd_code*.
                Defaults to true. Note that diagnosegruppestreng is formatted like A:DF123#B:DF789,
                where the A-diagnosis is F123, B-diagnosis is F789 and supplementary diagnosis is F456.
                A visit must have an A-diagnosis, but supplementary diagnoses are optional.
<<<<<<< HEAD
            n (int, optional): Number of rows to return. Defaults to None.
=======
>>>>>>> 8f0821af

        Returns:
            pd.DataFrame: A pandas dataframe with dw_ek_borger, timestamp and
                output_col_name = 1
        """
        fct = f"[{fct}]"

        # Must be able to split a string like this:
        #   A:DF431#+:ALFC3#B:DF329
        # Which means that if wildcard_icd_10_end is False, we must match on icd_code# or icd_code followed by nothing.
        # If it's true, we can match on icd_code*.

        # Handle if there are multiple ICD codes to count together.
        if isinstance(icd_code, list):
            match_col_sql_strings = []

            for code_str in icd_code:
                if wildcard_icd_10:
                    match_col_sql_strings.append(
                        f"lower(diagnosegruppestreng) LIKE '%{code_str.lower()}%'",
                    )
                else:
<<<<<<< HEAD
                    match_col_sql_strings.append(
                        f"lower(diagnosegruppestreng) REGEXP '%{code_str.lower()}(#)*'",
                    )
=======
                    for suffix in ["#%", ""]:
                        match_col_sql_strings.append(
                            f"lower(diagnosegruppestreng) LIKE '%{code_str.lower()}{suffix}'",
                        )
>>>>>>> 8f0821af

            match_col_sql_str = " OR ".join(match_col_sql_strings)
        else:
            if wildcard_icd_10:
                match_col_sql_str = (
<<<<<<< HEAD
                    f"lower(diagnosegruppestreng) LIKE '%{code_str.lower()}%'"
                )

            else:
                match_col_sql_str = (
                    f"lower(diagnosegruppestreng) REGEXP '%{code_str.lower()}(#)*'"
                )

        if n is not None:
            top_sql_str = f"TOP {n}"
=======
                    f"lower(diagnosegruppestreng) LIKE '%{icd_code.lower()}%'"
                )

            else:
                match_col_sql_strings = [
                    f"lower(diagnosegruppestreng) LIKE '%{icd_code.lower()}{suffix}'"
                    for suffix in ["#%", ""]
                ]

                match_col_sql_str = " OR ".join(match_col_sql_strings)
>>>>>>> 8f0821af

        sql = (
            f"SELECT {top_sql_str} dw_ek_borger, {source_timestamp_col_name}, diagnosegruppestreng"
            + f" FROM [fct].{fct} WHERE ({match_col_sql_str})"
        )

        df = sql_load(sql, database="USR_PS_FORSK", chunksize=None)

        if output_col_name is None:
            output_col_name = icd_code

        df[output_col_name] = 1

        df.drop(["diagnosegruppestreng"], axis="columns", inplace=True)

        return df.rename(
            columns={
                source_timestamp_col_name: "timestamp",
            },
        )

    @data_loaders.register("essential_hypertension")
    def essential_hypertension():
        return LoadDiagnoses.from_physical_visits(
            icd_code="I109",
            wildcard_icd_10_end=False,
        )

    @data_loaders.register("hyperlipidemia")
    def hyperlipidemia():
        return LoadDiagnoses.from_physical_visits(
            icd_code=[
                "E780",
                "E785",
            ],  # Only these two, as the others are exceedingly rare
            wildcard_icd_10_end=False,
        )

    @data_loaders.register("liverdisease_unspecified")
    def liverdisease_unspecified():
        return LoadDiagnoses.from_physical_visits(
            icd_code="K769",
            wildcard_icd_10_end=False,
        )

    @data_loaders.register("polycystic_ovarian_syndrome")
    def polycystic_ovarian_syndrome():
        return LoadDiagnoses.from_physical_visits(
            icd_code="E282",
            wildcard_icd_10_end=False,
        )

    @data_loaders.register("sleep_apnea")
    def sleep_apnea(n: int):
        return LoadDiagnoses.from_physical_visits(
            icd_code=["G473", "G4732"],
            wildcard_icd_10_end=False,
            n=n,
        )

    @data_loaders.register("sleep_problems_unspecified")
    def sleep_problems_unspecified():
        return LoadDiagnoses.from_physical_visits(
            icd_code="G479",
            wildcard_icd_10_end=False,
        )<|MERGE_RESOLUTION|>--- conflicted
+++ resolved
@@ -58,7 +58,7 @@
         icd_code: str,
         n: Optional[int] = None,
         output_col_name: Optional[str] = "value",
-        wildcard_icd_10_end: Optional[bool] = False,
+        wildcard_icd_10: Optional[bool] = False,
     ) -> pd.DataFrame:
         """Load diagnoses from all physical visits. If icd_code is a list, will
         aggregate as one column (e.g. ["E780", "E785"] into a
@@ -92,11 +92,8 @@
             LoadDiagnoses._load(
                 icd_code=icd_code,
                 output_col_name=output_col_name,
-                wildcard_icd_10=wildcard_icd_10_end,
-<<<<<<< HEAD
+                wildcard_icd_10=wildcard_icd_10,
                 n=n,
-=======
->>>>>>> 8f0821af
                 **kwargs,
             )
             for source_name, kwargs in diagnoses_source_table_info.items()
@@ -112,10 +109,7 @@
         fct: str,
         output_col_name: Optional[str] = None,
         wildcard_icd_10: Optional[bool] = True,
-<<<<<<< HEAD
         n: Optional[int] = None,
-=======
->>>>>>> 8f0821af
     ) -> pd.DataFrame:
         """Load the visits that have diagnoses that match icd_code from the
         beginning of their adiagnosekode string. Aggregates all that match.
@@ -133,10 +127,7 @@
                 Defaults to true. Note that diagnosegruppestreng is formatted like A:DF123#B:DF789,
                 where the A-diagnosis is F123, B-diagnosis is F789 and supplementary diagnosis is F456.
                 A visit must have an A-diagnosis, but supplementary diagnoses are optional.
-<<<<<<< HEAD
             n (int, optional): Number of rows to return. Defaults to None.
-=======
->>>>>>> 8f0821af
 
         Returns:
             pd.DataFrame: A pandas dataframe with dw_ek_borger, timestamp and
@@ -159,33 +150,15 @@
                         f"lower(diagnosegruppestreng) LIKE '%{code_str.lower()}%'",
                     )
                 else:
-<<<<<<< HEAD
-                    match_col_sql_strings.append(
-                        f"lower(diagnosegruppestreng) REGEXP '%{code_str.lower()}(#)*'",
-                    )
-=======
                     for suffix in ["#%", ""]:
                         match_col_sql_strings.append(
                             f"lower(diagnosegruppestreng) LIKE '%{code_str.lower()}{suffix}'",
                         )
->>>>>>> 8f0821af
 
             match_col_sql_str = " OR ".join(match_col_sql_strings)
         else:
             if wildcard_icd_10:
                 match_col_sql_str = (
-<<<<<<< HEAD
-                    f"lower(diagnosegruppestreng) LIKE '%{code_str.lower()}%'"
-                )
-
-            else:
-                match_col_sql_str = (
-                    f"lower(diagnosegruppestreng) REGEXP '%{code_str.lower()}(#)*'"
-                )
-
-        if n is not None:
-            top_sql_str = f"TOP {n}"
-=======
                     f"lower(diagnosegruppestreng) LIKE '%{icd_code.lower()}%'"
                 )
 
@@ -196,7 +169,9 @@
                 ]
 
                 match_col_sql_str = " OR ".join(match_col_sql_strings)
->>>>>>> 8f0821af
+
+        if n is not None:
+            top_sql_str = f"TOP {n}"
 
         sql = (
             f"SELECT {top_sql_str} dw_ek_borger, {source_timestamp_col_name}, diagnosegruppestreng"
@@ -222,7 +197,7 @@
     def essential_hypertension():
         return LoadDiagnoses.from_physical_visits(
             icd_code="I109",
-            wildcard_icd_10_end=False,
+            wildcard_icd_10=False,
         )
 
     @data_loaders.register("hyperlipidemia")
@@ -232,28 +207,28 @@
                 "E780",
                 "E785",
             ],  # Only these two, as the others are exceedingly rare
-            wildcard_icd_10_end=False,
+            wildcard_icd_10=False,
         )
 
     @data_loaders.register("liverdisease_unspecified")
     def liverdisease_unspecified():
         return LoadDiagnoses.from_physical_visits(
             icd_code="K769",
-            wildcard_icd_10_end=False,
+            wildcard_icd_10=False,
         )
 
     @data_loaders.register("polycystic_ovarian_syndrome")
     def polycystic_ovarian_syndrome():
         return LoadDiagnoses.from_physical_visits(
             icd_code="E282",
-            wildcard_icd_10_end=False,
+            wildcard_icd_10=False,
         )
 
     @data_loaders.register("sleep_apnea")
     def sleep_apnea(n: int):
         return LoadDiagnoses.from_physical_visits(
             icd_code=["G473", "G4732"],
-            wildcard_icd_10_end=False,
+            wildcard_icd_10=False,
             n=n,
         )
 
@@ -261,5 +236,5 @@
     def sleep_problems_unspecified():
         return LoadDiagnoses.from_physical_visits(
             icd_code="G479",
-            wildcard_icd_10_end=False,
+            wildcard_icd_10=False,
         )