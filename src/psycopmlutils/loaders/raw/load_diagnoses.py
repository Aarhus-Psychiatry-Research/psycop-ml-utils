from typing import List, Optional, Union

import pandas as pd

from psycopmlutils.loaders.raw.sql_load import sql_load
from psycopmlutils.utils import data_loaders


class LoadDiagnoses:
    def aggregate_from_physical_visits(
        icd_codes: List[str],
        output_col_name: str,
        wildcard_icd_10_end: Optional[bool] = False,
        n: Optional[int] = None,
    ) -> pd.DataFrame:
        """Load all diagnoses matching any icd_code in icd_codes. Create
        output_col_name and set to 1.

        Args:
            icd_codes (List[str]): List of icd_codes. # noqa: DAR102
            output_col_name (str): Output column name
            wildcard_icd_10_end (bool, optional): Whether to match on icd_codes* or icd_codes. Defaults to False.
            n: Number of rows to return. Defaults to None.

        Returns:
            pd.DataFrame
        """

        diagnoses_source_table_info = {
            "lpr3": {
                "fct": "FOR_LPR3kontakter_psyk_somatik_inkl_2021",
                "source_timestamp_col_name": "datotid_lpr3kontaktstart",
            },
            "lpr2_inpatient": {
                "fct": "FOR_indlaeggelser_psyk_somatik_LPR2_inkl_2021",
                "source_timestamp_col_name": "datotid_indlaeggelse",
            },
            "lpr2_outpatient": {
                "fct": "FOR_besoeg_psyk_somatik_LPR2_inkl_2021",
                "source_timestamp_col_name": "datotid_start",
            },
        }

        # Using ._load is faster than from_physical_visits since it can process all icd_codes in the SQL request at once,
        # rather than processing one at a time and aggregating.
        dfs = [
            LoadDiagnoses._load(
                icd_code=icd_codes,
                output_col_name=output_col_name,
                wildcard_icd_10=wildcard_icd_10_end,
<<<<<<< HEAD
                n=n,
=======
>>>>>>> 967f3044
                **kwargs,
            )
            for source_name, kwargs in diagnoses_source_table_info.items()
        ]

        df = pd.concat(dfs)
        return df.reset_index(drop=True)

    def from_physical_visits(
        icd_code: str,
        n: Optional[int] = None,
        output_col_name: Optional[str] = "value",
        wildcard_icd_10: Optional[bool] = False,
    ) -> pd.DataFrame:
        """Load diagnoses from all physical visits. If icd_code is a list, will
        aggregate as one column (e.g. ["E780", "E785"] into a
        ypercholesterolemia column).

        Args:
            icd_code (str): Substring to match diagnoses for. Matches any diagnoses, whether a-diagnosis, b-diagnosis etc. # noqa: DAR102
            output_col_name (str, optional): Name of new column string. Defaults to "value".
            n: Number of rows to return. Defaults to None.
            wildcard_icd_10_end (bool, optional): Whether to match on icd_code*. Defaults to False.

        Returns:
            pd.DataFrame
        """
        diagnoses_source_table_info = {
            "lpr3": {
                "fct": "FOR_LPR3kontakter_psyk_somatik_inkl_2021",
                "source_timestamp_col_name": "datotid_lpr3kontaktstart",
            },
            "lpr2_inpatient": {
                "fct": "FOR_indlaeggelser_psyk_somatik_LPR2_inkl_2021",
                "source_timestamp_col_name": "datotid_indlaeggelse",
            },
            "lpr2_outpatient": {
                "fct": "FOR_besoeg_psyk_somatik_LPR2_inkl_2021",
                "source_timestamp_col_name": "datotid_start",
            },
        }

        dfs = [
            LoadDiagnoses._load(
                icd_code=icd_code,
                output_col_name=output_col_name,
<<<<<<< HEAD
                wildcard_icd_10=wildcard_icd_10,
                n=n,
=======
                wildcard_icd_10=wildcard_icd_10_end,
>>>>>>> 967f3044
                **kwargs,
            )
            for source_name, kwargs in diagnoses_source_table_info.items()
        ]

        df = pd.concat(dfs)

        return df.reset_index(drop=True)

    def _load(
        icd_code: Union[List[str], str],
        source_timestamp_col_name: str,
        fct: str,
        output_col_name: Optional[str] = None,
        wildcard_icd_10: Optional[bool] = True,
<<<<<<< HEAD
        n: Optional[int] = None,
=======
>>>>>>> 967f3044
    ) -> pd.DataFrame:
        """Load the visits that have diagnoses that match icd_code from the
        beginning of their adiagnosekode string. Aggregates all that match.

        Args:
            icd_code (Union[List[str], str]): Substring(s) to match diagnoses for. # noqa: DAR102
                Matches any diagnoses, whether a-diagnosis, b-diagnosis etc. If a list is passed, will
                count a diagnosis as a match if any of the icd_codes in the list match.
            source_timestamp_col_name (str): Name of the timestamp column in the SQL
                view.
            fct (str): Name of the SQL view to load from.
            output_col_name (str, optional): Name of new column string. Defaults to
                None.
            wildcard_icd_10 (bool, optional): Whether to match on *icd_code*.
                Defaults to true. Note that diagnosegruppestreng is formatted like A:DF123#B:DF789,
                where the A-diagnosis is F123, B-diagnosis is F789 and supplementary diagnosis is F456.
                A visit must have an A-diagnosis, but supplementary diagnoses are optional.
<<<<<<< HEAD
            n (int, optional): Number of rows to return. Defaults to None.
=======
>>>>>>> 967f3044

        Returns:
            pd.DataFrame: A pandas dataframe with dw_ek_borger, timestamp and
                output_col_name = 1
        """
        fct = f"[{fct}]"

        # Must be able to split a string like this:
        #   A:DF431#+:ALFC3#B:DF329
        # Which means that if wildcard_icd_10_end is False, we must match on icd_code# or icd_code followed by nothing.
        # If it's true, we can match on icd_code*.

        # Handle if there are multiple ICD codes to count together.
        if isinstance(icd_code, list):
            match_col_sql_strings = []

            for code_str in icd_code:
                if wildcard_icd_10:
                    match_col_sql_strings.append(
                        f"lower(diagnosegruppestreng) LIKE '%{code_str.lower()}%'",
                    )
                else:
<<<<<<< HEAD
                    for suffix in ["#%", ""]:
                        match_col_sql_strings.append(
                            f"lower(diagnosegruppestreng) LIKE '%{code_str.lower()}{suffix}'",
                        )
=======
                    match_col_sql_strings.append(
                        f"lower(diagnosegruppestreng) REGEXP '%{code_str.lower()}(#)*'",
                    )
>>>>>>> 967f3044

            match_col_sql_str = " OR ".join(match_col_sql_strings)
        else:
            if wildcard_icd_10:
                match_col_sql_str = (
<<<<<<< HEAD
                    f"lower(diagnosegruppestreng) LIKE '%{icd_code.lower()}%'"
                )

            else:
                match_col_sql_strings = [
                    f"lower(diagnosegruppestreng) LIKE '%{icd_code.lower()}{suffix}'"
                    for suffix in ["#%", ""]
                ]

                match_col_sql_str = " OR ".join(match_col_sql_strings)
=======
                    f"lower(diagnosegruppestreng) LIKE '%{code_str.lower()}%'"
                )

            else:
                match_col_sql_str = (
                    f"lower(diagnosegruppestreng) REGEXP '%{code_str.lower()}(#)*'"
                )
>>>>>>> 967f3044

        sql = (
            f"SELECT dw_ek_borger, {source_timestamp_col_name}, diagnosegruppestreng"
            + f" FROM [fct].{fct} WHERE ({match_col_sql_str})"
        )

        df = sql_load(sql, database="USR_PS_FORSK", chunksize=None, n=n)

        if output_col_name is None:
            output_col_name = icd_code

        df[output_col_name] = 1

        df.drop(["diagnosegruppestreng"], axis="columns", inplace=True)

        return df.rename(
            columns={
                source_timestamp_col_name: "timestamp",
            },
        )

    @data_loaders.register("essential_hypertension")
    def essential_hypertension(n: Optional[int] = None) -> pd.DataFrame:
        return LoadDiagnoses.from_physical_visits(
            icd_code="I109",
            wildcard_icd_10=False,
            n=n,
        )

    @data_loaders.register("hyperlipidemia")
    def hyperlipidemia(n: Optional[int] = None) -> pd.DataFrame:
        return LoadDiagnoses.from_physical_visits(
            icd_code=[
                "E780",
                "E785",
            ],  # Only these two, as the others are exceedingly rare
            wildcard_icd_10=False,
            n=n,
        )

    @data_loaders.register("liverdisease_unspecified")
    def liverdisease_unspecified(n: Optional[int] = None) -> pd.DataFrame:
        return LoadDiagnoses.from_physical_visits(
            icd_code="K769",
            wildcard_icd_10=False,
            n=n,
        )

    @data_loaders.register("polycystic_ovarian_syndrome")
    def polycystic_ovarian_syndrome(n: Optional[int] = None) -> pd.DataFrame:
        return LoadDiagnoses.from_physical_visits(
            icd_code="E282",
            wildcard_icd_10=False,
            n=n,
        )

    @data_loaders.register("sleep_apnea")
    def sleep_apnea(n: Optional[int] = None) -> pd.DataFrame:
        return LoadDiagnoses.from_physical_visits(
            icd_code=["G473", "G4732"],
            wildcard_icd_10=False,
            n=n,
        )

    @data_loaders.register("sleep_problems_unspecified")
    def sleep_problems_unspecified(n: Optional[int] = None) -> pd.DataFrame:
        return LoadDiagnoses.from_physical_visits(
            icd_code="G479",
            wildcard_icd_10=False,
            n=n,
        )<|MERGE_RESOLUTION|>--- conflicted
+++ resolved
@@ -47,11 +47,8 @@
             LoadDiagnoses._load(
                 icd_code=icd_codes,
                 output_col_name=output_col_name,
-                wildcard_icd_10=wildcard_icd_10_end,
-<<<<<<< HEAD
+                wildcard_icd_code=wildcard_icd_10_end,
                 n=n,
-=======
->>>>>>> 967f3044
                 **kwargs,
             )
             for source_name, kwargs in diagnoses_source_table_info.items()
@@ -64,7 +61,7 @@
         icd_code: str,
         n: Optional[int] = None,
         output_col_name: Optional[str] = "value",
-        wildcard_icd_10: Optional[bool] = False,
+        wildcard_icd_code: Optional[bool] = False,
     ) -> pd.DataFrame:
         """Load diagnoses from all physical visits. If icd_code is a list, will
         aggregate as one column (e.g. ["E780", "E785"] into a
@@ -74,11 +71,12 @@
             icd_code (str): Substring to match diagnoses for. Matches any diagnoses, whether a-diagnosis, b-diagnosis etc. # noqa: DAR102
             output_col_name (str, optional): Name of new column string. Defaults to "value".
             n: Number of rows to return. Defaults to None.
-            wildcard_icd_10_end (bool, optional): Whether to match on icd_code*. Defaults to False.
+            wildcard_icd_code (bool, optional): Whether to match on icd_code*. Defaults to False.
 
         Returns:
             pd.DataFrame
         """
+
         diagnoses_source_table_info = {
             "lpr3": {
                 "fct": "FOR_LPR3kontakter_psyk_somatik_inkl_2021",
@@ -98,12 +96,7 @@
             LoadDiagnoses._load(
                 icd_code=icd_code,
                 output_col_name=output_col_name,
-<<<<<<< HEAD
-                wildcard_icd_10=wildcard_icd_10,
-                n=n,
-=======
-                wildcard_icd_10=wildcard_icd_10_end,
->>>>>>> 967f3044
+                wildcard_icd_code=wildcard_icd_code,
                 **kwargs,
             )
             for source_name, kwargs in diagnoses_source_table_info.items()
@@ -118,11 +111,8 @@
         source_timestamp_col_name: str,
         fct: str,
         output_col_name: Optional[str] = None,
-        wildcard_icd_10: Optional[bool] = True,
-<<<<<<< HEAD
+        wildcard_icd_code: Optional[bool] = True,
         n: Optional[int] = None,
-=======
->>>>>>> 967f3044
     ) -> pd.DataFrame:
         """Load the visits that have diagnoses that match icd_code from the
         beginning of their adiagnosekode string. Aggregates all that match.
@@ -136,14 +126,9 @@
             fct (str): Name of the SQL view to load from.
             output_col_name (str, optional): Name of new column string. Defaults to
                 None.
-            wildcard_icd_10 (bool, optional): Whether to match on *icd_code*.
-                Defaults to true. Note that diagnosegruppestreng is formatted like A:DF123#B:DF789,
-                where the A-diagnosis is F123, B-diagnosis is F789 and supplementary diagnosis is F456.
-                A visit must have an A-diagnosis, but supplementary diagnoses are optional.
-<<<<<<< HEAD
-            n (int, optional): Number of rows to return. Defaults to None.
-=======
->>>>>>> 967f3044
+            wildcard_icd_code (bool, optional): Whether to match on icd_code*.
+                Defaults to true.
+            n: Number of rows to return. Defaults to None.
 
         Returns:
             pd.DataFrame: A pandas dataframe with dw_ek_borger, timestamp and
@@ -161,46 +146,25 @@
             match_col_sql_strings = []
 
             for code_str in icd_code:
-                if wildcard_icd_10:
+                if wildcard_icd_code:
                     match_col_sql_strings.append(
                         f"lower(diagnosegruppestreng) LIKE '%{code_str.lower()}%'",
                     )
                 else:
-<<<<<<< HEAD
-                    for suffix in ["#%", ""]:
-                        match_col_sql_strings.append(
-                            f"lower(diagnosegruppestreng) LIKE '%{code_str.lower()}{suffix}'",
-                        )
-=======
-                    match_col_sql_strings.append(
-                        f"lower(diagnosegruppestreng) REGEXP '%{code_str.lower()}(#)*'",
-                    )
->>>>>>> 967f3044
+                    code_must_equal = "lower(diagnosegruppestreng)"
+
+                match_col_sql_strings.append(
+                    f"{code_must_equal} = '{code_str.lower()}'",
+                )
 
             match_col_sql_str = " OR ".join(match_col_sql_strings)
         else:
-            if wildcard_icd_10:
-                match_col_sql_str = (
-<<<<<<< HEAD
-                    f"lower(diagnosegruppestreng) LIKE '%{icd_code.lower()}%'"
-                )
-
+            if wildcard_icd_code:
+                code_must_equal = f"left(lower(diagnosegruppestreng), {len(code_str)})"
             else:
-                match_col_sql_strings = [
-                    f"lower(diagnosegruppestreng) LIKE '%{icd_code.lower()}{suffix}'"
-                    for suffix in ["#%", ""]
-                ]
-
-                match_col_sql_str = " OR ".join(match_col_sql_strings)
-=======
-                    f"lower(diagnosegruppestreng) LIKE '%{code_str.lower()}%'"
-                )
-
-            else:
-                match_col_sql_str = (
-                    f"lower(diagnosegruppestreng) REGEXP '%{code_str.lower()}(#)*'"
-                )
->>>>>>> 967f3044
+                code_must_equal = "lower(diagnosegruppestreng)"
+
+            match_col_sql_str = f"{code_must_equal} = '{code_str.lower()}'"
 
         sql = (
             f"SELECT dw_ek_borger, {source_timestamp_col_name}, diagnosegruppestreng"
@@ -226,7 +190,7 @@
     def essential_hypertension(n: Optional[int] = None) -> pd.DataFrame:
         return LoadDiagnoses.from_physical_visits(
             icd_code="I109",
-            wildcard_icd_10=False,
+            wildcard_icd_code=False,
             n=n,
         )
 
@@ -237,7 +201,7 @@
                 "E780",
                 "E785",
             ],  # Only these two, as the others are exceedingly rare
-            wildcard_icd_10=False,
+            wildcard_icd_code=False,
             n=n,
         )
 
@@ -245,7 +209,7 @@
     def liverdisease_unspecified(n: Optional[int] = None) -> pd.DataFrame:
         return LoadDiagnoses.from_physical_visits(
             icd_code="K769",
-            wildcard_icd_10=False,
+            wildcard_icd_code=False,
             n=n,
         )
 
@@ -253,7 +217,7 @@
     def polycystic_ovarian_syndrome(n: Optional[int] = None) -> pd.DataFrame:
         return LoadDiagnoses.from_physical_visits(
             icd_code="E282",
-            wildcard_icd_10=False,
+            wildcard_icd_code=False,
             n=n,
         )
 
@@ -261,7 +225,7 @@
     def sleep_apnea(n: Optional[int] = None) -> pd.DataFrame:
         return LoadDiagnoses.from_physical_visits(
             icd_code=["G473", "G4732"],
-            wildcard_icd_10=False,
+            wildcard_icd_code=False,
             n=n,
         )
 
@@ -269,6 +233,6 @@
     def sleep_problems_unspecified(n: Optional[int] = None) -> pd.DataFrame:
         return LoadDiagnoses.from_physical_visits(
             icd_code="G479",
-            wildcard_icd_10=False,
+            wildcard_icd_code=False,
             n=n,
         )