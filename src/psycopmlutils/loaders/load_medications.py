--- conflicted
+++ resolved
@@ -127,20 +127,6 @@
                 output_col_name = 1
         """
 
-<<<<<<< HEAD
-        view = f"[{view}]"
-
-        if wildcard_atc_at_end:
-            sql = (
-                f"SELECT dw_ek_borger, {source_timestamp_col_name}, atc FROM [fct].{view}"
-                + f" WHERE left(lower(atc), {len(atc_code)}) = '{atc_code.lower()}'"
-            )
-        else:
-            sql = (
-                f"SELECT dw_ek_borger, {source_timestamp_col_name}, atc FROM [fct].{view}"
-                + f" WHERE lower(atc) = '{atc_code.lower()}'"
-            )
-=======
         if wildcard_at_end:
             end_of_sql = "%"
         else:
@@ -149,9 +135,8 @@
         view = f"[{view}]"
         sql = (
             f"SELECT dw_ek_borger, {source_timestamp_col_name}, atc FROM [fct].{view}"
-            + f" WHERE (lower(atc)) LIKE lower('{atc_code}{end_of_sql}')"
+            + " WHERE (lower(atc)) LIKE lower('{atc_code}{end_of_sql}')"
         )
->>>>>>> bd09a9b5
 
         df = sql_load(sql, database="USR_PS_FORSK", chunksize=None)
 
