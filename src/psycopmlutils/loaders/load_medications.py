from typing import Optional

import pandas as pd
from wasabi import msg

from psycopmlutils.loaders.sql_load import sql_load
from psycopmlutils.utils import data_loaders


class LoadMedications:
    def aggregate_medications(
        output_col_name: str,
        atc_code_prefixes: list[str],
    ) -> pd.DataFrame:
        """Aggregate multiple blood_sample_ids (typically NPU-codes) into one
        column.

        Args:
            output_col_name (str): Name for new column.  # noqa: DAR102
            atc_code_prefixes (list[str]): List of atc_codes.

        Returns:
            pd.DataFrame
        """
        dfs = [
            LoadMedications.load(
                blood_sample_id=f"{id}",
                output_col_name=output_col_name,
            )
            for id in atc_code_prefixes
        ]

        return pd.concat(dfs, axis=0).reset_index(drop=True)

    def load(
        atc_code: str,
<<<<<<< HEAD
        output_col_name: Optional[str] = None,
        load_prescribed: Optional[bool] = True,
        load_administered: Optional[bool] = True,
        wildcard_at_end: Optional[bool] = True,
=======
        output_col_name: str = "value",
        load_prescribed: bool = True,
        load_administered: bool = True,
        wildcard_at_end: bool = True,
>>>>>>> 32130fd5
    ) -> pd.DataFrame:
        """Load medications. Aggregates prescribed/administered if both true.
        If wildcard_atc_at_end, match from atc_code*. Aggregates all that
        match. Beware that data is incomplete prior to sep. 2016 for prescribed
        medications.

        Args:
            atc_code (str): ATC-code prefix to load. Matches atc_code_prefix*. # noqa: DAR102
                Aggregates all.
            output_col_name (str, optional): Name of output_col_name. Contains 1 if
                atc_code matches atc_code_prefix, 0 if not.Defaults to
                {atc_code_prefix}_value.
            load_prescribed (bool, optional): Whether to load prescriptions. Defaults to
                True. Beware incomplete until sep 2016.
            load_administered (bool, optional): Whether to load administrations.
                Defaults to True.
            wildcard_at_end (bool, optional): Whether to match on atc_code* or
                atc_code.

        Returns:
            pd.DataFrame: Cols: dw_ek_borger, timestamp, {atc_code_prefix}_value = 1
        """

        if load_prescribed:
            msg.warn(
                "Beware, there are missing prescriptions until september 2016. "
                "Hereafter, data is complete. See the wiki (OBS: Medication) for more details.",
            )

        df = pd.DataFrame()

        if load_prescribed:
            df_medication_prescribed = LoadMedications._load_one_source(
                atc_code=atc_code,
                source_timestamp_col_name="datotid_ordinationstart",
                view="FOR_Medicin_ordineret_inkl_2021_feb2022",
                output_col_name=output_col_name,
                wildcard_at_end=wildcard_at_end,
            )
            df = pd.concat([df, df_medication_prescribed])

        if load_administered:
            df_medication_administered = LoadMedications._load_one_source(
                atc_code=atc_code,
                source_timestamp_col_name="datotid_administration_start",
                view="FOR_Medicin_administreret_inkl_2021_feb2022",
                output_col_name=output_col_name,
                wildcard_at_end=wildcard_at_end,
            )
            df = pd.concat([df, df_medication_administered])

        if output_col_name is None:
            output_col_name = atc_code

        df.rename(
            columns={
                atc_code: "value",
            },
            inplace=True,
        )

        return df.reset_index(drop=True)

    def _load_one_source(
        atc_code: str,
        source_timestamp_col_name: str,
        view: str,
<<<<<<< HEAD
        output_col_name: Optional[str] = None,
        wildcard_atc_at_end: Optional[bool] = False,
=======
        output_col_name: str = None,
        wildcard_at_end: bool = False,
>>>>>>> 32130fd5
    ) -> pd.DataFrame:
        """Load the prescribed medications that match atc. If
        wildcard_atc_at_end, match from atc_code*. Aggregates all that match.
        Beware that data is incomplete prior to sep. 2016 for prescribed
        medications.

        Args:
            atc_code (str): ATC string to match on. # noqa: DAR102
            source_timestamp_col_name (str): Name of the timestamp column in the SQL
                table.
            view (str): Which view to use, e.g.
                "FOR_Medicin_ordineret_inkl_2021_feb2022"
            output_col_name (str, optional): Name of new column string. Defaults to
                None.
            wildcard_at_end (bool, optional): Whether to match on atc_code* or
                atc_code.

        Returns:
            pd.DataFrame: A pandas dataframe with dw_ek_borger, timestamp and
                output_col_name = 1
        """

        if wildcard_at_end:
            end_of_sql = "%"
        else:
            end_of_sql = ""  # noqa

        view = f"[{view}]"
        sql = (
            f"SELECT dw_ek_borger, {source_timestamp_col_name}, atc FROM [fct].{view}"
            + " WHERE (lower(atc)) LIKE lower('{atc_code}{end_of_sql}')"
        )

        df = sql_load(sql, database="USR_PS_FORSK", chunksize=None)

        if output_col_name is None:
            output_col_name = atc_code

        df[output_col_name] = 1

        df.drop(["atc"], axis="columns", inplace=True)

        return df.rename(
            columns={
                source_timestamp_col_name: "timestamp",
            },
        )

    @data_loaders.register("antipsychotics")
    def antipsychotics() -> pd.DataFrame:
        return LoadMedications.load(
            atc_code="N05A",
            load_prescribed=True,
            load_administered=True,
            wildcard_at_end=True,
        )<|MERGE_RESOLUTION|>--- conflicted
+++ resolved
@@ -34,17 +34,10 @@
 
     def load(
         atc_code: str,
-<<<<<<< HEAD
         output_col_name: Optional[str] = None,
         load_prescribed: Optional[bool] = True,
         load_administered: Optional[bool] = True,
         wildcard_at_end: Optional[bool] = True,
-=======
-        output_col_name: str = "value",
-        load_prescribed: bool = True,
-        load_administered: bool = True,
-        wildcard_at_end: bool = True,
->>>>>>> 32130fd5
     ) -> pd.DataFrame:
         """Load medications. Aggregates prescribed/administered if both true.
         If wildcard_atc_at_end, match from atc_code*. Aggregates all that
@@ -112,18 +105,12 @@
         atc_code: str,
         source_timestamp_col_name: str,
         view: str,
-<<<<<<< HEAD
-        output_col_name: Optional[str] = None,
-        wildcard_atc_at_end: Optional[bool] = False,
-=======
         output_col_name: str = None,
         wildcard_at_end: bool = False,
->>>>>>> 32130fd5
     ) -> pd.DataFrame:
-        """Load the prescribed medications that match atc. If
-        wildcard_atc_at_end, match from atc_code*. Aggregates all that match.
-        Beware that data is incomplete prior to sep. 2016 for prescribed
-        medications.
+        """Load the prescribed medications that match atc. If wildcard_at_end,
+        match from atc_code*. Aggregates all that match. Beware that data is
+        incomplete prior to sep. 2016 for prescribed medications.
 
         Args:
             atc_code (str): ATC string to match on. # noqa: DAR102
