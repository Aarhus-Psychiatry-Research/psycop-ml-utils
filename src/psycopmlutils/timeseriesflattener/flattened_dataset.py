from datetime import timedelta
from multiprocessing import Pool
from typing import Callable, Dict, List, Optional, Union

import numpy as np
import pandas as pd
import numpy as np
import datetime as dt
from catalogue import Registry  # noqa
from pandas import DataFrame
from wasabi import msg

from psycopmlutils.timeseriesflattener.resolve_multiple_functions import resolve_fns
from psycopmlutils.utils import data_loaders
<<<<<<< HEAD
from wasabi import msg
import warnings
=======
>>>>>>> ea1dfb66


class FlattenedDataset:
    """Turn a set of time-series into tabular prediction-time data."""

    def __init__(
        self,
        prediction_times_df: DataFrame,
        id_col_name: str = "dw_ek_borger",
        timestamp_col_name: str = "timestamp",
        min_date: Optional[pd.Timestamp] = None,
        n_workers: int = 60,
        predictor_col_name_prefix: str = "pred",
        outcome_col_name_prefix: str = "outc",
    ):
        """Class containing a time-series, flattened. A 'flattened' version is
        a tabular representation for each prediction time.

        A prediction time is every timestamp where you want your model to issue a prediction.

        E.g if you have a prediction_times_df:

        id_col_name | timestamp_col_name
        1           | 2022-01-10
        1           | 2022-01-12
        1           | 2022-01-15

        And a time-series of blood-pressure values as an outcome:
        id_col_name | timestamp_col_name | blood_pressure_value
        1           | 2022-01-09         | 120
        1           | 2022-01-14         | 140

        Then you can "flatten" the outcome into a new df, with a row for each of your prediction times:
        id_col_name | timestamp_col_name | latest_blood_pressure_within_24h
        1           | 2022-01-10         | 120
        1           | 2022-01-12         | NA
        1           | 2022-01-15         | 140

        Args:
            prediction_times_df (DataFrame): Dataframe with prediction times, required cols: patient_id, .
            timestamp_col_name (str, optional): Column name name for timestamps. Is used across outcomes and predictors. Defaults to "timestamp".
            min_date (Optional[pd.Timestamp], optional): Drop all prediction times before this date. Defaults to None.
            id_col_name (str, optional): Column namn name for patients ids. Is used across outcome and predictors. Defaults to "dw_ek_borger".
            predictor_col_name_prefix (str, optional): Prefix for predictor col names. Defaults to "pred_".
            outcome_col_name_prefix (str, optional): Prefix for outcome col names. Defaults to "outc_".
            n_workers (int): Number of subprocesses to spawn for parallellisation. Defaults to 60.
        """
        self.n_workers = n_workers

        self.timestamp_col_name = timestamp_col_name
        self.id_col_name = id_col_name
        self.pred_time_uuid_col_name = "prediction_time_uuid"
        self.predictor_col_name_prefix = predictor_col_name_prefix
        self.outcome_col_name_prefix = outcome_col_name_prefix
        self.min_date = min_date

        self.df = prediction_times_df

        # Check that colnames are present
        for col_name in [self.timestamp_col_name, self.id_col_name]:
            if col_name not in self.df.columns:
                raise ValueError(
                    f"{col_name} does not exist in prediction_times_df, change the df or set another argument",
                )

        # Check timestamp col type
        timestamp_col_type = type(self.df[self.timestamp_col_name][0]).__name__

        if timestamp_col_type not in ["Timestamp"]:
            try:
                self.df[self.timestamp_col_name] = pd.to_datetime(
                    self.df[self.timestamp_col_name],
                )
            except Exception:
                raise ValueError(
                    f"prediction_times_df: {self.timestamp_col_name} is of type {timestamp_col_type}, and could not be converted to 'Timestamp' from Pandas. Will cause problems. Convert before initialising FlattenedDataset.",
                )

        # Drop prediction times before min_date
        if min_date is not None:
            self.df = self.df[self.df[self.timestamp_col_name] > self.min_date]

        # Create pred_time_uuid_columne
        self.df[self.pred_time_uuid_col_name] = self.df[self.id_col_name].astype(
            str,
        ) + self.df[self.timestamp_col_name].dt.strftime("-%Y-%m-%d-%H-%M-%S")

        self.loaders_catalogue = data_loaders

    def add_temporal_predictors_from_list_of_argument_dictionaries(
        self,
        predictors: List[Dict[str, str]],
        predictor_dfs: Dict[str, DataFrame] = None,
        resolve_multiple_fns: Optional[Dict[str, Callable]] = None,
    ):
        """Add predictors to the flattened dataframe from a list.

        Args:
            predictors (List[Dict[str, str]]): A list of dictionaries describing the prediction_features you'd like to generate.
            predictor_dfs (Dict[str, DataFrame], optional): If wanting to pass already resolved dataframes.
                By default, you should add your dataframes to the @data_loaders registry.
                Then the the predictor_df value in the predictor dict will map to a callable which returns the dataframe.
                Optionally, you can map the string to a dataframe in predictor_dfs.
            resolve_multiple_fns (Union[str, Callable], optional): If wanting to use manually defined resolve_multiple strategies
                I.e. ones that aren't in the resolve_fns catalogue require a dictionary mapping the
                resolve_multiple string to a Callable object. Defaults to None.

        Example:
            >>> predictor_list = [
            >>>     {
            >>>         "predictor_df": "df_name",
            >>>         "lookbehind_days": 1,
            >>>         "resolve_multiple": "resolve_multiple_strat_name",
            >>>         "fallback": 0,
            >>>         "source_values_col_name": "val",
            >>>     },
            >>>     {
            >>>         "predictor_df": "df_name",
            >>>         "lookbehind_days": 1,
            >>>         "resolve_multiple_fns": "min",
            >>>         "fallback": 0,
            >>>         "source_values_col_name": "val",
            >>>     }
            >>> ]
            >>> predictor_dfs = {"df_name": df_object}
            >>> resolve_multiple_strategies = {"resolve_multiple_strat_name": resolve_multiple_func}

            >>> dataset.add_predictors_from_list(
            >>>     predictor_list=predictor_list,
            >>>     predictor_dfs=predictor_dfs,
            >>>     resolve_multiple_fn_dict=resolve_multiple_strategies,
            >>> )
        """
        processed_arg_dicts = []

        # Replace strings with objects as relevant
        for arg_dict in predictors:

            # If resolve_multiple is a string, see if possible to resolve to a Callable
            # Actual resolving is handled in resolve_multiple_values_within_interval_days
            # To preserve str for column name generation
            if isinstance(arg_dict["resolve_multiple"], str):
                # Try from resolve_multiple_fns
                resolved_func = False
                if resolve_multiple_fns is not None:
                    try:
                        resolved_func = resolve_multiple_fns.get(
                            [arg_dict["resolve_multiple"]],
                        )
                    except Exception:
                        pass

                try:
                    resolved_func = resolve_fns.get(arg_dict["resolve_multiple"])
                except Exception:
                    pass

                if not isinstance(resolved_func, Callable):
                    raise ValueError(
                        "resolve_function neither is nor resolved to a Callable",
                    )

            # Rename arguments for create_flattened_df_for_val
            arg_dict["values_df"] = arg_dict["predictor_df"]
            arg_dict["interval_days"] = arg_dict["lookbehind_days"]
            arg_dict["direction"] = "behind"
            arg_dict["id_col_name"] = self.id_col_name
            arg_dict["timestamp_col_name"] = self.timestamp_col_name
            arg_dict["pred_time_uuid_col_name"] = self.pred_time_uuid_col_name
            arg_dict["new_col_name_prefix"] = self.predictor_col_name_prefix

            if "new_col_name" not in arg_dict.keys():
                arg_dict["new_col_name"] = arg_dict["values_df"]

            if "source_values_col_name" not in arg_dict.keys():
                arg_dict["source_values_col_name"] = "value"

            # Resolve values_df to either a dataframe from predictor_dfs_dict or a callable from the registry
            if predictor_dfs is None:
                predictor_dfs = self.loaders_catalogue.get_all()
            else:
                predictor_dfs = {
                    **predictor_dfs,
                    **self.loaders_catalogue.get_all(),
                }

            try:
                arg_dict["values_df"] = predictor_dfs[arg_dict["values_df"]]
            except Exception:
                # Error handling in _validate_processed_arg_dicts
                # to handle in bulk
                pass

            required_keys = [
                "values_df",
                "direction",
                "interval_days",
                "resolve_multiple",
                "fallback",
                "new_col_name",
                "source_values_col_name",
                "new_col_name_prefix",
            ]

            processed_arg_dicts.append(
                select_and_assert_keys(dictionary=arg_dict, key_list=required_keys),
            )

        # Validate dicts before starting pool, saves time if errors!
        self._validate_processed_arg_dicts(processed_arg_dicts)

        pool = Pool(self.n_workers)

        flattened_predictor_dfs = pool.map(
            self._flatten_temporal_values_to_df_wrapper,
            processed_arg_dicts,
        )

        flattened_predictor_dfs = [
            df.set_index(self.pred_time_uuid_col_name) for df in flattened_predictor_dfs
        ]

        msg.info("Feature generation complete, concatenating")
        concatenated_dfs = pd.concat(
            flattened_predictor_dfs,
            axis=1,
        ).reset_index()

        self.df = pd.merge(
            self.df,
            concatenated_dfs,
            how="left",
            on=self.pred_time_uuid_col_name,
            suffixes=("", ""),
        )

        self.df = self.df.copy()

    def _validate_processed_arg_dicts(self, arg_dicts: list):
        warn = False

        for d in arg_dicts:
            if not isinstance(d["values_df"], (DataFrame, Callable)):
                msg.warn(
                    f"values_df resolves to neither a Callable nor a DataFrame in {d}",
                )
                warn = True

            if not (d["direction"] == "ahead" or d["direction"] == "behind"):
                msg.warn(f"direction is neither ahead or behind in {d}")
                warn = True

            if not isinstance(d["interval_days"], (int, float)):
                msg.warn(f"interval_days is neither an int nor a float in {d}")
                warn = True

        if warn:
            raise ValueError(
                "Errors in argument dictionaries, didn't generate any features.",
            )

    def _flatten_temporal_values_to_df_wrapper(self, kwargs_dict: Dict) -> DataFrame:
        """Wrap flatten_temporal_values_to_df with kwargs for multithreading
        pool.

        Args:
            kwargs_dict (Dict): Dictionary of kwargs

        Returns:
            DataFrame: DataFrame generates with create_flattened_df
        """
        return self.flatten_temporal_values_to_df(
            prediction_times_with_uuid_df=self.df,
            id_col_name=self.id_col_name,
            timestamp_col_name=self.timestamp_col_name,
            pred_time_uuid_col_name=self.pred_time_uuid_col_name,
            **kwargs_dict,
        )

    def add_age(
        self,
        id2date_of_birth: DataFrame,
        date_of_birth_col_name: str = "date_of_birth",
    ):
        """Add age at prediction time to each prediction time.

        Args:
            id2date_of_birth (DataFrame): Two columns, id and date_of_birth.
            date_of_birth_col_name (str, optional): Name of the date_of_birth column in id2date_of_birth.
            Defaults to "date_of_birth".

        Raises:
            ValueError: _description_
        """
        if id2date_of_birth[date_of_birth_col_name].dtype != "<M8[ns]":
            try:
                id2date_of_birth[date_of_birth_col_name] = pd.to_datetime(
                    id2date_of_birth[date_of_birth_col_name],
                    format="%Y-%m-%d",
                )
            except Exception:
                raise ValueError(
                    f"Conversion of {date_of_birth_col_name} to datetime failed, doesn't match format %Y-%m-%d. Recommend converting to datetime before adding.",
                )

        self.add_static_info(
            info_df=id2date_of_birth,
            input_col_name=date_of_birth_col_name,
        )

        age = (
            (
                self.df[self.timestamp_col_name]
                - self.df[f"{self.predictor_col_name_prefix}_{date_of_birth_col_name}"]
            ).dt.days
            / (365.25)
        ).round(2)

        self.df.drop(
            f"{self.predictor_col_name_prefix}_{date_of_birth_col_name}",
            axis=1,
            inplace=True,
        )

        self.df[f"{self.predictor_col_name_prefix}_age_in_years"] = age

    def add_static_info(
        self,
        info_df: DataFrame,
        prefix: str = "self.predictor_col_name_prefix",
        input_col_name: str = None,
        output_col_name: str = None,
    ):
        """Add static info to each prediction time, e.g. age, sex etc.

        Args:
            predictor_df (DataFrame): Contains an id_column and a value column.
            prefix (str): Prefix for column. Defaults to self.predictor_col_name_prefix.
            value_col_name (str, optional): Column names for the values you want to add. Defaults to "value".
            output_col_name (str, optional): Name of the output column. Defaults to None.
        """

        value_col_name = [col for col in info_df.columns if col not in self.id_col_name]

        # Try to infer value col name if not provided
        if input_col_name is None:
            if len(value_col_name) == 1:
                value_col_name = value_col_name[0]
            elif len(value_col_name) > 1:
                raise ValueError(
                    f"Only one value column can be added to static info, found multiple: {value_col_name}",
                )
            elif len(value_col_name) == 0:
                raise ValueError("No value column found in info_df, please check.")
        else:
            value_col_name = input_col_name

        # Find output_col_name
        if prefix == "self.predictor_col_name_prefix":
            prefix = self.predictor_col_name_prefix

        if output_col_name is None:
            output_col_name = f"{prefix}_{value_col_name}"
        else:
            output_col_name = f"{prefix}_{output_col_name}"

        df = pd.DataFrame(
            {
                self.id_col_name: info_df[self.id_col_name],
                output_col_name: info_df[value_col_name],
            },
        )

        self.df = pd.merge(
            self.df,
            df,
            how="left",
            on=self.id_col_name,
            suffixes=("", ""),
        )

    def add_temporal_outcome(
        self,
        outcome_df: DataFrame,
        lookahead_days: float,
        resolve_multiple: Union[Callable, str],
        fallback: float,
        incident: Optional[bool] = False,
        outcome_df_values_col_name: str = "value",
        new_col_name: str = "value",
        is_fallback_prop_warning_threshold: float = 0.9,
<<<<<<< HEAD
        low_variance_threshold: float = 0.01,
=======
        keep_outcome_timestamp: bool = True,
        dichotomous: bool = False,
>>>>>>> ea1dfb66
    ):
        """Add an outcome-column to the dataset.

        Args:
            outcome_df (DataFrame): A table in wide format. Required columns: patient_id, timestamp, value.
            lookahead_days (float): How far ahead to look for an outcome in days. If none found, use fallback.
            resolve_multiple (Callable, str): How to handle multiple values within the lookahead window. Takes either i) a function that takes a list as an argument and returns a float, or ii) a str mapping to a callable from the resolve_multiple_fn catalogue.
            fallback (float): What to do if no value within the lookahead.
            incident (Optional[bool], optional): Whether looking for an incident outcome. If true, removes all prediction times after the outcome time. Defaults to false.
            outcome_df_values_col_name (str): Column name for the outcome values in outcome_df, e.g. whether a patient has t2d or not at the timestamp. Defaults to "value".
            new_col_name (str): Name to use for new col. Automatically generated as '{new_col_name}_within_{lookahead_days}_days'. Defaults to "value".
            is_fallback_prop_warning_threshold (float, optional): Triggers a ValueError if proportion of
                prediction_times that receive fallback is larger than threshold.
                Indicates unlikely to be a learnable feature. Defaults to 0.9.
<<<<<<< HEAD
            low_variance_threshold (float, optional):  Triggers a ValueError if variance / mean < low_variance_threshold
                Low value indicates high risk of overfitting. Defaults to 0.01.
        """
        self.add_temporal_col_to_flattened_dataset(
            values_df=outcome_df,
            direction="ahead",
            interval_days=lookahead_days,
            resolve_multiple=resolve_multiple,
            fallback=fallback,
            new_col_name=new_col_name,
            source_values_col_name=outcome_df_values_col_name,
            is_fallback_prop_warning_threshold=is_fallback_prop_warning_threshold,
            low_variance_threshold=low_variance_threshold,
        )
=======
            keep_outcome:timestamp (bool, optional): Whether to keep the timestamp for the outcome value as a separate column. Defaults to False.
            dichotomous (bool, optional): Whether the outcome is dichotomous. Allows computational shortcuts, making adding an outcome _much_ faster. Defaults to False.
        """
        prediction_timestamp_col_name = f"{self.timestamp_col_name}_prediction"
        outcome_timestamp_col_name = f"{self.timestamp_col_name}_outcome"
        if incident:
            df = pd.merge(
                self.df,
                outcome_df,
                how="left",
                on=self.id_col_name,
                suffixes=("_prediction", "_outcome"),
            )

            df = df.drop(
                df[
                    df[outcome_timestamp_col_name] < df[prediction_timestamp_col_name]
                ].index,
            )

            if dichotomous:
                full_col_str = f"{self.outcome_col_name_prefix}_dichotomous_{new_col_name}_within_{lookahead_days}_days_{resolve_multiple}_fallback_{fallback}"

                df[full_col_str] = (
                    df[prediction_timestamp_col_name] + timedelta(days=lookahead_days)
                    > df[outcome_timestamp_col_name]
                ).astype(int)

            df.rename(
                {prediction_timestamp_col_name: "timestamp"},
                axis=1,
                inplace=True,
            )
            df.drop([outcome_timestamp_col_name], axis=1, inplace=True)

            df.drop(["value"], axis=1, inplace=True)

            self.df = df

        if not (dichotomous and incident):
            self.add_temporal_col_to_flattened_dataset(
                values_df=outcome_df,
                direction="ahead",
                interval_days=lookahead_days,
                resolve_multiple=resolve_multiple,
                fallback=fallback,
                source_values_col_name=outcome_df_values_col_name,
                is_fallback_prop_warning_threshold=is_fallback_prop_warning_threshold,
                keep_val_timestamp=keep_outcome_timestamp,
                new_col_name=new_col_name,
            )
>>>>>>> ea1dfb66

    def add_temporal_predictor(
        self,
        predictor_df: DataFrame,
        lookbehind_days: float,
        resolve_multiple: Union[Callable, str],
        fallback: float,
        source_values_col_name: str = "value",
        new_col_name: str = None,
        is_fallback_prop_warning_threshold: float = 0.9,
        low_variance_threshold: float = 0.01,
    ):
        """Add a column with predictor values to the flattened dataset (e.g.
        "average value of bloodsample within n days").

        Args:
            predictor_df (DataFrame): A table in wide format. Required columns: patient_id, timestamp, value.
            lookbehind_days (float): How far behind to look for a predictor value in days. If none found, use fallback.
            resolve_multiple (Callable, str): How to handle multiple values within the lookbehind window. Takes either i) a function that takes a list as an argument and returns a float, or ii) a str mapping to a callable from the resolve_multiple_fn catalogue.
            fallback (List[str]): What to do if no value within the lookahead.
            source_values_col_name (str): Column name for the predictor values in predictor_df, e.g. the patient's most recent blood-sample value. Defaults to "value".
            new_col_name (str): Name to use for new col. Automatically generated as '{new_col_name}_within_{lookahead_days}_days'.
            is_fallback_prop_warning_threshold (float, optional): Triggers a ValueError if proportion of
                prediction_times that receive fallback is larger than threshold.
                Indicates unlikely to be a learnable feature. Defaults to 0.9.
            low_variance_threshold (float, optional):  Triggers a ValueError if variance / mean < low_variance_threshold
                Low value indicates high risk of overfitting. Defaults to 0.01.
        """
        self.add_temporal_col_to_flattened_dataset(
            values_df=predictor_df,
            direction="behind",
            interval_days=lookbehind_days,
            resolve_multiple=resolve_multiple,
            fallback=fallback,
            source_values_col_name=source_values_col_name,
<<<<<<< HEAD
            is_fallback_prop_warning_threshold=is_fallback_prop_warning_threshold,
            low_variance_threshold=low_variance_threshold,
=======
            new_col_name=new_col_name,
>>>>>>> ea1dfb66
        )

    def add_temporal_col_to_flattened_dataset(
        self,
        values_df: Union[DataFrame, str],
        direction: str,
        interval_days: float,
        resolve_multiple: Union[Callable, str],
        fallback: float,
        new_col_name: Optional[str] = None,
        source_values_col_name: str = "value",
        is_fallback_prop_warning_threshold: float = 0.9,
<<<<<<< HEAD
        low_variance_threshold: float = 0.01,
=======
        keep_val_timestamp: bool = False,
>>>>>>> ea1dfb66
    ):
        """Add a column to the dataset (either predictor or outcome depending
        on the value of "direction").

        Args:
            values_df (DataFrame): A table in wide format. Required columns: patient_id, timestamp, value.
            direction (str): Whether to look "ahead" or "behind".
            interval_days (float): How far to look in direction.
            resolve_multiple (Callable, str): How to handle multiple values within interval_days. Takes either i) a function that takes a list as an argument and returns a float, or ii) a str mapping to a callable from the resolve_multiple_fn catalogue.
            fallback (List[str]): What to do if no value within the lookahead.
            new_col_name (str): Name to use for new column. Automatically generated as '{new_col_name}_within_{lookahead_days}_days'.
            source_values_col_name (str, optional): Column name of the values column in values_df. Defaults to "val".
            is_fallback_prop_warning_threshold (float, optional): Triggers a ValueError if proportion of
                prediction_times that receive fallback is larger than threshold.
                Indicates unlikely to be a learnable feature. Defaults to 0.9.
<<<<<<< HEAD
            low_variance_threshold (float, optional):  Triggers a ValueError if variance / mean < low_variance_threshold
                Low value indicates high risk of overfitting. Defaults to 0.01.
=======
            keep_val_timestamp (bool, optional): Whether to keep the timestamp for the temporal value as a separate column. Defaults to False.
>>>>>>> ea1dfb66
        """
        timestamp_col_type = type(values_df[self.timestamp_col_name][0]).__name__

        if timestamp_col_type not in ["Timestamp"]:
            raise ValueError(
                f"{self.timestamp_col_name} is of type {timestamp_col_type}, not 'Timestamp' from Pandas. Will cause problems. Convert before initialising FlattenedDataset.",
            )

        if direction == "behind":
            new_col_name_prefix = self.predictor_col_name_prefix
        elif direction == "ahead":
            new_col_name_prefix = self.outcome_col_name_prefix

        df = FlattenedDataset.flatten_temporal_values_to_df(
            prediction_times_with_uuid_df=self.df,
            values_df=values_df,
            direction=direction,
            interval_days=interval_days,
            resolve_multiple=resolve_multiple,
            fallback=fallback,
            new_col_name=new_col_name,
            id_col_name=self.id_col_name,
            timestamp_col_name=self.timestamp_col_name,
            pred_time_uuid_col_name=self.pred_time_uuid_col_name,
            source_values_col_name=source_values_col_name,
            is_fallback_prop_warning_threshold=is_fallback_prop_warning_threshold,
<<<<<<< HEAD
            low_variance_threshold=low_variance_threshold,
=======
            keep_val_timestamp=keep_val_timestamp,
            new_col_name_prefix=new_col_name_prefix,
>>>>>>> ea1dfb66
        )

        self.df = pd.merge(self.df, df, how="left", on=self.pred_time_uuid_col_name)

    @staticmethod
    def flatten_temporal_values_to_df(
        prediction_times_with_uuid_df: DataFrame,
        values_df: Union[Callable, DataFrame],
        direction: str,
        interval_days: float,
        resolve_multiple: Union[Callable, str],
        fallback: Union[float, str],
        id_col_name: str,
        timestamp_col_name: str,
        pred_time_uuid_col_name: str,
        new_col_name: str,
        source_values_col_name: str = "value",
        is_fallback_prop_warning_threshold: float = 0.9,
        low_variance_threshold: float = 0.01,
        keep_val_timestamp: bool = False,
        new_col_name_prefix: str = None,
    ) -> DataFrame:

        """Create a dataframe with flattened values (either predictor or
        outcome depending on the value of "direction").

        Args:
            prediction_times_with_uuid_df (DataFrame): Dataframe with id_col and
                timestamps for each prediction time.
            values_df (Union[Callable, DataFrame]): A dataframe or callable resolving to
                a dataframe containing id_col, timestamp and value cols.
            direction (str): Whether to look "ahead" or "behind" the prediction time.
            interval_days (float): How far to look in each direction.
            resolve_multiple (Union[Callable, str]): How to handle multiple values
                within interval_days. Takes either
                i) a function that takes a list as an argument and returns a float, or
                ii) a str mapping to a callable from the resolve_multiple_fn catalogue.
<<<<<<< HEAD
            fallback (Union[float, str]): Which value to put if no value within the lookahead. "NaN" for Pandas NA.
            id_col_name (str): Name of id_column in prediction_times_with_uuid_df and values_df.
                Required because this is a static method.
            timestamp_col_name (str): Name of timestamp column in prediction_times_with_uuid_df and values_df.
                Required because this is a static method.
            pred_time_uuid_col_name (str): Name of uuid column in prediction_times_with_uuid_df.
                Required because this is a static method.
            new_col_name (Optional[str], optional): Name of new column in returned dataframe. .
            source_values_col_name (str, optional): Name of column containing values in values_df. Defaults to "value".
            is_fallback_prop_warning_threshold (float, optional): Triggers a ValueError if proportion of
                prediction_times that receive fallback is larger than threshold.
                Indicates unlikely to be a learnable feature. Defaults to 0.9.
            low_variance_threshold (float, optional):  Triggers a ValueError if variance / mean < low_variance_threshold
                Low value indicates high risk of overfitting. Defaults to 0.01.
=======
            fallback (Union[float, str]): Which value to put if no value within the
                lookahead. "NaN" for Pandas NA.
            id_col_name (str): Name of id_column in prediction_times_with_uuid_df and
                values_df. Required because this is a static method.
            timestamp_col_name (str): Name of timestamp column in
                prediction_times_with_uuid_df and values_df. Required because this is a
                static method.
            pred_time_uuid_col_name (str): Name of uuid column in
                prediction_times_with_uuid_df. Required because this is a static method.
            new_col_name (str): Name of new column in returned
                dataframe.
            source_values_col_name (str, optional): Name of column containing values in
                values_df. Defaults to "value".
            is_fallback_prop_warning_threshold (float, optional): Triggers a ValueError
                if proportion of prediction_times that receive fallback is larger than
                threshold. Indicates unlikely to be a learnable feature. Defaults to
                0.9.
            keep_val_timestamp (bool, optional): Whether to keep the timestamp for the
                temporal value as a separate column. Defaults to False.

>>>>>>> ea1dfb66

        Returns:
            DataFrame
        """
        # Rename column
        if new_col_name is None:
            raise ValueError("No name for new colum")

        full_col_str = f"{new_col_name_prefix}_{new_col_name}_within_{interval_days}_days_{resolve_multiple}_fallback_{fallback}"

        # Resolve values_df if not already a dataframe.
        if isinstance(values_df, Callable):
            values_df = values_df()

        if not isinstance(values_df, DataFrame):
            raise ValueError("values_df is not a dataframe")

        for col_name in [timestamp_col_name, id_col_name]:
            if col_name not in values_df.columns:
                raise ValueError(
                    f"{col_name} does not exist in df_prediction_times, change the df or set another argument",
                )

        # Generate df with one row for each prediction time x event time combination
        # Drop dw_ek_borger for faster merge
        df = pd.merge(
            prediction_times_with_uuid_df,
            values_df,
            how="left",
            on=id_col_name,
            suffixes=("_pred", "_val"),
        ).drop("dw_ek_borger", axis=1)

        # Drop prediction times without event times within interval days
        df = FlattenedDataset.drop_records_outside_interval_days(
            df,
            direction=direction,
            interval_days=interval_days,
            timestamp_pred_colname="timestamp_pred",
            timestamp_value_colname="timestamp_val",
        )

        # Add back prediction times that don't have a value, and fill them with fallback
        df = FlattenedDataset.add_back_prediction_times_without_value(
            df=df,
            pred_times_with_uuid=prediction_times_with_uuid_df,
            pred_time_uuid_colname=pred_time_uuid_col_name,
        ).fillna(fallback)

        df["timestamp_val"].replace({fallback: pd.NaT}, inplace=True)

        df = FlattenedDataset.resolve_multiple_values_within_interval_days(
            resolve_multiple=resolve_multiple,
            df=df,
            timestamp_col_name=timestamp_col_name,
            pred_time_uuid_colname=pred_time_uuid_col_name,
        )

<<<<<<< HEAD
        # If no slope is calculated, replace with
        df["value"] = df["value"].fillna(fallback)

        df.rename({"value": full_col_str}, axis=1, inplace=True)

        do_return_col = True

        if is_fallback_prop_warning_threshold is not None:
            prop_of_values_that_are_fallback = (
                df[df[full_col_str] == fallback].shape[0] / df.shape[0]
            )

            if prop_of_values_that_are_fallback > is_fallback_prop_warning_threshold:
                msg.warn(
                    f"""{full_col_str}: Removed since {prop_of_values_that_are_fallback*100}% of rows contain the fallback value, indicating that it is unlikely to be a learnable feature. Consider redefining. You can generate the feature anyway by passing an is_fallback_prop_warning_threshold argument with a higher threshold or None."""
                )
                do_return_col = False

        if low_variance_threshold is not None:
            variance_as_fraction_of_mean = (
                df[full_col_str].var() / df[full_col_str].mean()
            )
            if variance_as_fraction_of_mean < low_variance_threshold:
                msg.warn(
                    f"""{full_col_str}: Removed since variance / mean < low_variance_threshold ({variance_as_fraction_of_mean} < {low_variance_threshold}), indicating high risk of overfitting. Consider redefining. You can generate the feature anyway by passing an low_variance_threshold argument with a lower threshold or None."""
                )
                # warnings.warn(
                #     f"""{full_col_str}: Removed since variance / mean < low_variance_threshold ({variance_as_fraction_of_mean} < {low_variance_threshold}), indicating high risk of overfitting. Consider redefining. You can generate the feature anyway by passing an low_variance_threshold argument with a lower threshold or None."""
                # )
                
                do_return_col = False
=======
        df.rename(
            {"value": full_col_str},
            axis=1,
            inplace=True,
        )

        if direction == "ahead":
            if is_fallback_prop_warning_threshold is not None:
                prop_of_values_that_are_fallback = (
                    df[df[full_col_str] == fallback].shape[0] / df.shape[0]
                )

                if (
                    prop_of_values_that_are_fallback
                    > is_fallback_prop_warning_threshold
                ):
                    msg.warn(
                        f"""{full_col_str}: Beware, {prop_of_values_that_are_fallback*100}% of rows contain the fallback value, indicating that it is unlikely to be a learnable feature. Consider redefining. You can generate the feature anyway by passing an is_fallback_prop_warning_threshold argument with a higher threshold or None.""",
                    )

            if low_variance_threshold is not None:
                variance_as_fraction_of_mean = (
                    df[full_col_str].var() / df[full_col_str].mean()
                )
                if variance_as_fraction_of_mean < low_variance_threshold:
                    msg.warn(
                        f"""{full_col_str}: Beware, variance / mean < low_variance_threshold ({variance_as_fraction_of_mean} < {low_variance_threshold}), indicating high risk of overfitting. Consider redefining. You can generate the feature anyway by passing an low_variance_threshold argument with a lower threshold or None.""",
                    )

        msg.good(f"Returning flattened dataframe with {full_col_str}")
>>>>>>> ea1dfb66

        cols_to_return = [pred_time_uuid_col_name, full_col_str]

        if keep_val_timestamp:
            timestamp_val_name = f"timestamp_{full_col_str}"

            df.rename(
                {"timestamp_val": timestamp_val_name},
                axis=1,
                inplace=True,
            )

            cols_to_return.append(timestamp_val_name)

        return df[cols_to_return]

    @staticmethod
    def add_back_prediction_times_without_value(
        df: DataFrame,
        pred_times_with_uuid: DataFrame,
        pred_time_uuid_colname: str,
    ) -> DataFrame:
        """Ensure all prediction times are represented in the returned
        dataframe.

        Args:
            df (DataFrame):

        Returns:
            DataFrame:
        """
        return pd.merge(
            pred_times_with_uuid,
            df,
            how="left",
            on=pred_time_uuid_colname,
<<<<<<< HEAD
            suffixes=("", ""),
=======
            suffixes=("", "_temp"),
>>>>>>> ea1dfb66
        ).drop(["timestamp_pred"], axis=1)

    @staticmethod
    def resolve_multiple_values_within_interval_days(
        resolve_multiple: Callable,
        df: DataFrame,
        timestamp_col_name: str,
        pred_time_uuid_colname: str,
    ) -> DataFrame:
        """Apply the resolve_multiple function to prediction_times where there
        are multiple values within the interval_days lookahead.

        Args:
            resolve_multiple (Callable): Takes a grouped df and collapses each group to one record (e.g. sum, count etc.).
            df (DataFrame): Source dataframe with all prediction time x val combinations.

        Returns:
            DataFrame: DataFrame with one row pr. prediction time.
        """
        # Convert timestamp val to numeric that can be used for resolve_multiple functions
        df["timestamp_val"] = df["timestamp_val"].map(dt.datetime.toordinal)

        # Sort by timestamp_pred in case resolve_multiple needs dates
        df = df.sort_values(by=timestamp_col_name).groupby(pred_time_uuid_colname)

        if isinstance(resolve_multiple, str):
            resolve_multiple = resolve_fns.get(resolve_multiple)

        if isinstance(resolve_multiple, Callable):
            df = resolve_multiple(df).reset_index()
        else:
            raise ValueError("resolve_multiple must be or resolve to a Callable")

        return df

    @staticmethod
    def drop_records_outside_interval_days(
        df: DataFrame,
        direction: str,
        interval_days: float,
        timestamp_pred_colname: str,
        timestamp_value_colname: str,
    ) -> DataFrame:
        """Keep only rows where timestamp_value is within interval_days in
        direction of timestamp_pred.

        Args:
            direction (str): Whether to look ahead or behind.
            interval_days (float): How far to look
            df (DataFrame): Source dataframe
            timestamp_pred_colname (str):
            timestamp_value_colname (str):

        Raises:
            ValueError: If direction is niether ahead nor behind.

        Returns:
            DataFrame
        """
        df["time_from_pred_to_val_in_days"] = (
            (df[timestamp_value_colname] - df[timestamp_pred_colname])
            / (np.timedelta64(1, "s"))
            / 86_400
        )
        # Divide by 86.400 seconds/day

        if direction == "ahead":
            df["is_in_interval"] = (
                df["time_from_pred_to_val_in_days"] <= interval_days
            ) & (df["time_from_pred_to_val_in_days"] > 0)
        elif direction == "behind":
            df["is_in_interval"] = (
                df["time_from_pred_to_val_in_days"] >= -interval_days
            ) & (df["time_from_pred_to_val_in_days"] < 0)
        else:
            raise ValueError("direction can only be 'ahead' or 'behind'")

        return df[df["is_in_interval"]].drop(
            ["is_in_interval", "time_from_pred_to_val_in_days"],
            axis=1,
        )


def select_and_assert_keys(dictionary: Dict, key_list: List[str]) -> Dict:
    """Keep only the keys in the dictionary that are in key_order, and orders
    them as in the lsit.

    Args:
        dict (Dict): Dictionary to process
        keys_to_keep (List[str]): List of keys to keep

    Returns:
        Dict: Dict with only the selected keys
    """
    for key in key_list:
        if key not in dictionary:
            raise KeyError(f"{key} not in dict")

    return {key: dictionary[key] for key in key_list if key in dictionary}<|MERGE_RESOLUTION|>--- conflicted
+++ resolved
@@ -1,22 +1,16 @@
+import datetime as dt
 from datetime import timedelta
 from multiprocessing import Pool
 from typing import Callable, Dict, List, Optional, Union
 
 import numpy as np
 import pandas as pd
-import numpy as np
-import datetime as dt
 from catalogue import Registry  # noqa
 from pandas import DataFrame
 from wasabi import msg
 
 from psycopmlutils.timeseriesflattener.resolve_multiple_functions import resolve_fns
 from psycopmlutils.utils import data_loaders
-<<<<<<< HEAD
-from wasabi import msg
-import warnings
-=======
->>>>>>> ea1dfb66
 
 
 class FlattenedDataset:
@@ -407,13 +401,8 @@
         incident: Optional[bool] = False,
         outcome_df_values_col_name: str = "value",
         new_col_name: str = "value",
-        is_fallback_prop_warning_threshold: float = 0.9,
-<<<<<<< HEAD
-        low_variance_threshold: float = 0.01,
-=======
         keep_outcome_timestamp: bool = True,
         dichotomous: bool = False,
->>>>>>> ea1dfb66
     ):
         """Add an outcome-column to the dataset.
 
@@ -425,25 +414,6 @@
             incident (Optional[bool], optional): Whether looking for an incident outcome. If true, removes all prediction times after the outcome time. Defaults to false.
             outcome_df_values_col_name (str): Column name for the outcome values in outcome_df, e.g. whether a patient has t2d or not at the timestamp. Defaults to "value".
             new_col_name (str): Name to use for new col. Automatically generated as '{new_col_name}_within_{lookahead_days}_days'. Defaults to "value".
-            is_fallback_prop_warning_threshold (float, optional): Triggers a ValueError if proportion of
-                prediction_times that receive fallback is larger than threshold.
-                Indicates unlikely to be a learnable feature. Defaults to 0.9.
-<<<<<<< HEAD
-            low_variance_threshold (float, optional):  Triggers a ValueError if variance / mean < low_variance_threshold
-                Low value indicates high risk of overfitting. Defaults to 0.01.
-        """
-        self.add_temporal_col_to_flattened_dataset(
-            values_df=outcome_df,
-            direction="ahead",
-            interval_days=lookahead_days,
-            resolve_multiple=resolve_multiple,
-            fallback=fallback,
-            new_col_name=new_col_name,
-            source_values_col_name=outcome_df_values_col_name,
-            is_fallback_prop_warning_threshold=is_fallback_prop_warning_threshold,
-            low_variance_threshold=low_variance_threshold,
-        )
-=======
             keep_outcome:timestamp (bool, optional): Whether to keep the timestamp for the outcome value as a separate column. Defaults to False.
             dichotomous (bool, optional): Whether the outcome is dichotomous. Allows computational shortcuts, making adding an outcome _much_ faster. Defaults to False.
         """
@@ -491,11 +461,9 @@
                 resolve_multiple=resolve_multiple,
                 fallback=fallback,
                 source_values_col_name=outcome_df_values_col_name,
-                is_fallback_prop_warning_threshold=is_fallback_prop_warning_threshold,
                 keep_val_timestamp=keep_outcome_timestamp,
                 new_col_name=new_col_name,
             )
->>>>>>> ea1dfb66
 
     def add_temporal_predictor(
         self,
@@ -505,8 +473,6 @@
         fallback: float,
         source_values_col_name: str = "value",
         new_col_name: str = None,
-        is_fallback_prop_warning_threshold: float = 0.9,
-        low_variance_threshold: float = 0.01,
     ):
         """Add a column with predictor values to the flattened dataset (e.g.
         "average value of bloodsample within n days").
@@ -518,11 +484,6 @@
             fallback (List[str]): What to do if no value within the lookahead.
             source_values_col_name (str): Column name for the predictor values in predictor_df, e.g. the patient's most recent blood-sample value. Defaults to "value".
             new_col_name (str): Name to use for new col. Automatically generated as '{new_col_name}_within_{lookahead_days}_days'.
-            is_fallback_prop_warning_threshold (float, optional): Triggers a ValueError if proportion of
-                prediction_times that receive fallback is larger than threshold.
-                Indicates unlikely to be a learnable feature. Defaults to 0.9.
-            low_variance_threshold (float, optional):  Triggers a ValueError if variance / mean < low_variance_threshold
-                Low value indicates high risk of overfitting. Defaults to 0.01.
         """
         self.add_temporal_col_to_flattened_dataset(
             values_df=predictor_df,
@@ -531,12 +492,7 @@
             resolve_multiple=resolve_multiple,
             fallback=fallback,
             source_values_col_name=source_values_col_name,
-<<<<<<< HEAD
-            is_fallback_prop_warning_threshold=is_fallback_prop_warning_threshold,
-            low_variance_threshold=low_variance_threshold,
-=======
             new_col_name=new_col_name,
->>>>>>> ea1dfb66
         )
 
     def add_temporal_col_to_flattened_dataset(
@@ -548,12 +504,7 @@
         fallback: float,
         new_col_name: Optional[str] = None,
         source_values_col_name: str = "value",
-        is_fallback_prop_warning_threshold: float = 0.9,
-<<<<<<< HEAD
-        low_variance_threshold: float = 0.01,
-=======
         keep_val_timestamp: bool = False,
->>>>>>> ea1dfb66
     ):
         """Add a column to the dataset (either predictor or outcome depending
         on the value of "direction").
@@ -566,15 +517,7 @@
             fallback (List[str]): What to do if no value within the lookahead.
             new_col_name (str): Name to use for new column. Automatically generated as '{new_col_name}_within_{lookahead_days}_days'.
             source_values_col_name (str, optional): Column name of the values column in values_df. Defaults to "val".
-            is_fallback_prop_warning_threshold (float, optional): Triggers a ValueError if proportion of
-                prediction_times that receive fallback is larger than threshold.
-                Indicates unlikely to be a learnable feature. Defaults to 0.9.
-<<<<<<< HEAD
-            low_variance_threshold (float, optional):  Triggers a ValueError if variance / mean < low_variance_threshold
-                Low value indicates high risk of overfitting. Defaults to 0.01.
-=======
             keep_val_timestamp (bool, optional): Whether to keep the timestamp for the temporal value as a separate column. Defaults to False.
->>>>>>> ea1dfb66
         """
         timestamp_col_type = type(values_df[self.timestamp_col_name][0]).__name__
 
@@ -600,13 +543,8 @@
             timestamp_col_name=self.timestamp_col_name,
             pred_time_uuid_col_name=self.pred_time_uuid_col_name,
             source_values_col_name=source_values_col_name,
-            is_fallback_prop_warning_threshold=is_fallback_prop_warning_threshold,
-<<<<<<< HEAD
-            low_variance_threshold=low_variance_threshold,
-=======
             keep_val_timestamp=keep_val_timestamp,
             new_col_name_prefix=new_col_name_prefix,
->>>>>>> ea1dfb66
         )
 
         self.df = pd.merge(self.df, df, how="left", on=self.pred_time_uuid_col_name)
@@ -624,8 +562,6 @@
         pred_time_uuid_col_name: str,
         new_col_name: str,
         source_values_col_name: str = "value",
-        is_fallback_prop_warning_threshold: float = 0.9,
-        low_variance_threshold: float = 0.01,
         keep_val_timestamp: bool = False,
         new_col_name_prefix: str = None,
     ) -> DataFrame:
@@ -644,22 +580,6 @@
                 within interval_days. Takes either
                 i) a function that takes a list as an argument and returns a float, or
                 ii) a str mapping to a callable from the resolve_multiple_fn catalogue.
-<<<<<<< HEAD
-            fallback (Union[float, str]): Which value to put if no value within the lookahead. "NaN" for Pandas NA.
-            id_col_name (str): Name of id_column in prediction_times_with_uuid_df and values_df.
-                Required because this is a static method.
-            timestamp_col_name (str): Name of timestamp column in prediction_times_with_uuid_df and values_df.
-                Required because this is a static method.
-            pred_time_uuid_col_name (str): Name of uuid column in prediction_times_with_uuid_df.
-                Required because this is a static method.
-            new_col_name (Optional[str], optional): Name of new column in returned dataframe. .
-            source_values_col_name (str, optional): Name of column containing values in values_df. Defaults to "value".
-            is_fallback_prop_warning_threshold (float, optional): Triggers a ValueError if proportion of
-                prediction_times that receive fallback is larger than threshold.
-                Indicates unlikely to be a learnable feature. Defaults to 0.9.
-            low_variance_threshold (float, optional):  Triggers a ValueError if variance / mean < low_variance_threshold
-                Low value indicates high risk of overfitting. Defaults to 0.01.
-=======
             fallback (Union[float, str]): Which value to put if no value within the
                 lookahead. "NaN" for Pandas NA.
             id_col_name (str): Name of id_column in prediction_times_with_uuid_df and
@@ -673,14 +593,9 @@
                 dataframe.
             source_values_col_name (str, optional): Name of column containing values in
                 values_df. Defaults to "value".
-            is_fallback_prop_warning_threshold (float, optional): Triggers a ValueError
-                if proportion of prediction_times that receive fallback is larger than
-                threshold. Indicates unlikely to be a learnable feature. Defaults to
-                0.9.
             keep_val_timestamp (bool, optional): Whether to keep the timestamp for the
                 temporal value as a separate column. Defaults to False.
 
->>>>>>> ea1dfb66
 
         Returns:
             DataFrame
@@ -739,83 +654,20 @@
             pred_time_uuid_colname=pred_time_uuid_col_name,
         )
 
-<<<<<<< HEAD
-        # If no slope is calculated, replace with
-        df["value"] = df["value"].fillna(fallback)
-
-        df.rename({"value": full_col_str}, axis=1, inplace=True)
-
-        do_return_col = True
-
-        if is_fallback_prop_warning_threshold is not None:
-            prop_of_values_that_are_fallback = (
-                df[df[full_col_str] == fallback].shape[0] / df.shape[0]
-            )
-
-            if prop_of_values_that_are_fallback > is_fallback_prop_warning_threshold:
-                msg.warn(
-                    f"""{full_col_str}: Removed since {prop_of_values_that_are_fallback*100}% of rows contain the fallback value, indicating that it is unlikely to be a learnable feature. Consider redefining. You can generate the feature anyway by passing an is_fallback_prop_warning_threshold argument with a higher threshold or None."""
-                )
-                do_return_col = False
-
-        if low_variance_threshold is not None:
-            variance_as_fraction_of_mean = (
-                df[full_col_str].var() / df[full_col_str].mean()
-            )
-            if variance_as_fraction_of_mean < low_variance_threshold:
-                msg.warn(
-                    f"""{full_col_str}: Removed since variance / mean < low_variance_threshold ({variance_as_fraction_of_mean} < {low_variance_threshold}), indicating high risk of overfitting. Consider redefining. You can generate the feature anyway by passing an low_variance_threshold argument with a lower threshold or None."""
-                )
-                # warnings.warn(
-                #     f"""{full_col_str}: Removed since variance / mean < low_variance_threshold ({variance_as_fraction_of_mean} < {low_variance_threshold}), indicating high risk of overfitting. Consider redefining. You can generate the feature anyway by passing an low_variance_threshold argument with a lower threshold or None."""
-                # )
-                
-                do_return_col = False
-=======
+        # If resolve_multiple generates empty values,
+        # e.g. when there is only one prediction_time within look_ahead window for slope calculation,
+        # replace with NaN
+        df["value"].replace({np.NaN: fallback}, inplace=True)
+
         df.rename(
             {"value": full_col_str},
             axis=1,
             inplace=True,
         )
 
-        if direction == "ahead":
-            if is_fallback_prop_warning_threshold is not None:
-                prop_of_values_that_are_fallback = (
-                    df[df[full_col_str] == fallback].shape[0] / df.shape[0]
-                )
-
-                if (
-                    prop_of_values_that_are_fallback
-                    > is_fallback_prop_warning_threshold
-                ):
-                    msg.warn(
-                        f"""{full_col_str}: Beware, {prop_of_values_that_are_fallback*100}% of rows contain the fallback value, indicating that it is unlikely to be a learnable feature. Consider redefining. You can generate the feature anyway by passing an is_fallback_prop_warning_threshold argument with a higher threshold or None.""",
-                    )
-
-            if low_variance_threshold is not None:
-                variance_as_fraction_of_mean = (
-                    df[full_col_str].var() / df[full_col_str].mean()
-                )
-                if variance_as_fraction_of_mean < low_variance_threshold:
-                    msg.warn(
-                        f"""{full_col_str}: Beware, variance / mean < low_variance_threshold ({variance_as_fraction_of_mean} < {low_variance_threshold}), indicating high risk of overfitting. Consider redefining. You can generate the feature anyway by passing an low_variance_threshold argument with a lower threshold or None.""",
-                    )
-
         msg.good(f"Returning flattened dataframe with {full_col_str}")
->>>>>>> ea1dfb66
 
         cols_to_return = [pred_time_uuid_col_name, full_col_str]
-
-        if keep_val_timestamp:
-            timestamp_val_name = f"timestamp_{full_col_str}"
-
-            df.rename(
-                {"timestamp_val": timestamp_val_name},
-                axis=1,
-                inplace=True,
-            )
-
-            cols_to_return.append(timestamp_val_name)
 
         return df[cols_to_return]
 
@@ -839,11 +691,7 @@
             df,
             how="left",
             on=pred_time_uuid_colname,
-<<<<<<< HEAD
-            suffixes=("", ""),
-=======
             suffixes=("", "_temp"),
->>>>>>> ea1dfb66
         ).drop(["timestamp_pred"], axis=1)
 
     @staticmethod
