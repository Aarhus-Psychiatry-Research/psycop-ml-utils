import datetime as dt
from datetime import timedelta
from multiprocessing import Pool
from typing import Callable, Dict, List, Optional, Union

import numpy as np
import pandas as pd
from catalogue import Registry  # noqa
from pandas import DataFrame
from wasabi import Printer, msg

from psycopmlutils.timeseriesflattener.resolve_multiple_functions import resolve_fns
from psycopmlutils.utils import (
    data_loaders,
    df_contains_duplicates,
    generate_feature_colname,
)


class FlattenedDataset:
    """Turn a set of time-series into tabular prediction-time data."""

    def __init__(
        self,
        prediction_times_df: DataFrame,
        id_col_name: Optional[str] = "dw_ek_borger",
        timestamp_col_name: Optional[str] = "timestamp",
        min_date: Optional[pd.Timestamp] = None,
        n_workers: Optional[int] = 60,
        predictor_col_name_prefix: Optional[str] = "pred",
        outcome_col_name_prefix: Optional[str] = "outc",
    ):
        """Class containing a time-series, flattened. A 'flattened' version is
        a tabular representation for each prediction time.

        A prediction time is every timestamp where you want your model to issue a prediction.

        E.g if you have a prediction_times_df:

        id_col_name | timestamp_col_name
        1           | 2022-01-10
        1           | 2022-01-12
        1           | 2022-01-15

        And a time-series of blood-pressure values as an outcome:
        id_col_name | timestamp_col_name | blood_pressure_value
        1           | 2022-01-09         | 120
        1           | 2022-01-14         | 140

        Then you can "flatten" the outcome into a new df, with a row for each of your prediction times:
        id_col_name | timestamp_col_name | latest_blood_pressure_within_24h
        1           | 2022-01-10         | 120
        1           | 2022-01-12         | NA
        1           | 2022-01-15         | 140

        Args:
            prediction_times_df (DataFrame): Dataframe with prediction times, required cols: patient_id, .
            timestamp_col_name (str, optional): Column name name for timestamps. Is used across outcomes and predictors. Defaults to "timestamp".
            min_date (Optional[pd.Timestamp], optional): Drop all prediction times before this date. Defaults to None.
            id_col_name (str, optional): Column namn name for patients ids. Is used across outcome and predictors. Defaults to "dw_ek_borger".
            predictor_col_name_prefix (str, optional): Prefix for predictor col names. Defaults to "pred_".
            outcome_col_name_prefix (str, optional): Prefix for outcome col names. Defaults to "outc_".
            n_workers (int): Number of subprocesses to spawn for parallellisation. Defaults to 60.
        """
        self.n_workers = n_workers

        self.timestamp_col_name = timestamp_col_name
        self.id_col_name = id_col_name
        self.pred_time_uuid_col_name = "prediction_time_uuid"
        self.predictor_col_name_prefix = predictor_col_name_prefix
        self.outcome_col_name_prefix = outcome_col_name_prefix
        self.min_date = min_date

        self.df = prediction_times_df

        # Check that colnames are present
        for col_name in [self.timestamp_col_name, self.id_col_name]:
            if col_name not in self.df.columns:
                raise ValueError(
                    f"{col_name} does not exist in prediction_times_df, change the df or set another argument",
                )

        # Check for duplicates
        if df_contains_duplicates(
            df=self.df,
            col_subset=[self.id_col_name, self.timestamp_col_name],
        ):
            raise ValueError(
                "Duplicate patient/timestamp combinations in prediction_times_df, aborting",
            )

        # Check timestamp col type
        timestamp_col_type = type(self.df[self.timestamp_col_name][0]).__name__

        if timestamp_col_type not in ["Timestamp"]:
            try:
                self.df[self.timestamp_col_name] = pd.to_datetime(
                    self.df[self.timestamp_col_name],
                )
            except Exception:
                raise ValueError(
                    f"prediction_times_df: {self.timestamp_col_name} is of type {timestamp_col_type}, and could not be converted to 'Timestamp' from Pandas. Will cause problems. Convert before initialising FlattenedDataset.",
                )

        # Drop prediction times before min_date
        if min_date is not None:
            self.df = self.df[self.df[self.timestamp_col_name] > self.min_date]

        # Create pred_time_uuid_columne
        self.df[self.pred_time_uuid_col_name] = self.df[self.id_col_name].astype(
            str,
        ) + self.df[self.timestamp_col_name].dt.strftime("-%Y-%m-%d-%H-%M-%S")

        self.loaders_catalogue = data_loaders

    def add_temporal_predictors_from_list_of_argument_dictionaries(
        self,
        predictors: List[Dict[str, str]],
        predictor_dfs: Dict[str, DataFrame] = None,
        resolve_multiple_fns: Optional[Dict[str, Callable]] = None,
    ):
        """Add predictors to the flattened dataframe from a list.

        Args:
            predictors (List[Dict[str, str]]): A list of dictionaries describing the prediction_features you'd like to generate.
            predictor_dfs (Dict[str, DataFrame], optional): If wanting to pass already resolved dataframes.
                By default, you should add your dataframes to the @data_loaders registry.
                Then the the predictor_df value in the predictor dict will map to a callable which returns the dataframe.
                Optionally, you can map the string to a dataframe in predictor_dfs.
            resolve_multiple_fns (Union[str, Callable], optional): If wanting to use manually defined resolve_multiple strategies
                I.e. ones that aren't in the resolve_fns catalogue require a dictionary mapping the
                resolve_multiple string to a Callable object. Defaults to None.

        Example:
            >>> predictor_list = [
            >>>     {
            >>>         "predictor_df": "df_name",
            >>>         "lookbehind_days": 1,
            >>>         "resolve_multiple": "resolve_multiple_strat_name",
            >>>         "fallback": 0,
            >>>         "source_values_col_name": "val",
            >>>     },
            >>>     {
            >>>         "predictor_df": "df_name",
            >>>         "lookbehind_days": 1,
            >>>         "resolve_multiple_fns": "min",
            >>>         "fallback": 0,
            >>>         "source_values_col_name": "val",
            >>>     }
            >>> ]
            >>> predictor_dfs = {"df_name": df_object}
            >>> resolve_multiple_strategies = {"resolve_multiple_strat_name": resolve_multiple_func}

            >>> dataset.add_predictors_from_list(
            >>>     predictor_list=predictor_list,
            >>>     predictor_dfs=predictor_dfs,
            >>>     resolve_multiple_fn_dict=resolve_multiple_strategies,
            >>> )
        """
        processed_arg_dicts = []

        dicts_found_in_predictor_dfs = []

        # Replace strings with objects as relevant
        for arg_dict in predictors:

            # If resolve_multiple is a string, see if possible to resolve to a Callable
            # Actual resolving is handled in resolve_multiple_values_within_interval_days
            # To preserve str for column name generation
            if isinstance(arg_dict["resolve_multiple"], str):
                # Try from resolve_multiple_fns
                resolved_func = False
                if resolve_multiple_fns is not None:
                    try:
                        resolved_func = resolve_multiple_fns.get(
                            [arg_dict["resolve_multiple"]],
                        )
                    except Exception:
                        pass

                try:
                    resolved_func = resolve_fns.get(arg_dict["resolve_multiple"])
                except Exception:
                    pass

                if not isinstance(resolved_func, Callable):
                    raise ValueError(
                        "resolve_function neither is nor resolved to a Callable",
                    )

            # Rename arguments for create_flattened_df_for_val
            arg_dict["values_df"] = arg_dict["predictor_df"]
            arg_dict["interval_days"] = arg_dict["lookbehind_days"]
            arg_dict["direction"] = "behind"
            arg_dict["id_col_name"] = self.id_col_name
            arg_dict["timestamp_col_name"] = self.timestamp_col_name
            arg_dict["pred_time_uuid_col_name"] = self.pred_time_uuid_col_name
            arg_dict["new_col_name_prefix"] = self.predictor_col_name_prefix

            if "new_col_name" not in arg_dict.keys():
                arg_dict["new_col_name"] = arg_dict["values_df"]

            # Resolve values_df to either a dataframe from predictor_dfs_dict or a callable from the registr
            loader_fns = self.loaders_catalogue.get_all()
            try:
                if predictor_dfs is not None:
                    if arg_dict["values_df"] in predictor_dfs:
                        if arg_dict["values_df"] not in dicts_found_in_predictor_dfs:
                            dicts_found_in_predictor_dfs.append(arg_dict["values_df"])
                            msg.info(f"Found {arg_dict['values_df']} in predictor_dfs")

                        arg_dict["values_df"] = predictor_dfs[
                            arg_dict["values_df"]
                        ].copy()
                    else:
                        arg_dict["values_df"] = loader_fns[arg_dict["values_df"]]
                elif predictor_dfs is None:
                    arg_dict["values_df"] = loader_fns[arg_dict["values_df"]]
            except Exception:
                # Error handling in _validate_processed_arg_dicts
                # to handle in bulk
                pass

            required_keys = [
                "values_df",
                "direction",
                "interval_days",
                "resolve_multiple",
                "fallback",
                "new_col_name",
                "new_col_name_prefix",
            ]
<<<<<<< HEAD
            if "loader_kwargs" in arg_dict:
                required_keys.append("loader_kwargs")
=======

            if "values_to_load" in arg_dict:
                required_keys.append("values_to_load")

>>>>>>> cb926cca
            processed_arg_dicts.append(
                select_and_assert_keys(dictionary=arg_dict, key_list=required_keys),
            )

        # Validate dicts before starting pool, saves time if errors!
        self._validate_processed_arg_dicts(processed_arg_dicts)

        pool = Pool(self.n_workers)

        flattened_predictor_dfs = pool.map(
            self._flatten_temporal_values_to_df_wrapper,
            processed_arg_dicts,
        )

        flattened_predictor_dfs = [
            df.set_index(self.pred_time_uuid_col_name) for df in flattened_predictor_dfs
        ]

        msg.info("Feature generation complete, concatenating")
        concatenated_dfs = pd.concat(
            flattened_predictor_dfs,
            axis=1,
        ).reset_index()

        self.df = pd.merge(
            self.df,
            concatenated_dfs,
            how="left",
            on=self.pred_time_uuid_col_name,
            suffixes=("", ""),
            validate="1:1",
        )

        self.df = self.df.copy()

    def _validate_processed_arg_dicts(self, arg_dicts: list):
        warnings = []

        for d in arg_dicts:
            if not isinstance(d["values_df"], (DataFrame, Callable)):
                warnings.append(
                    f"values_df resolves to neither a Callable nor a DataFrame in {d}",
                )

            if not (d["direction"] == "ahead" or d["direction"] == "behind"):
                warnings.append(f"direction is neither ahead or behind in {d}")

            if not isinstance(d["interval_days"], (int, float)):
                warnings.append(f"interval_days is neither an int nor a float in {d}")

        if len(warnings) != 0:
            raise ValueError(
                f"Didn't generate any features because: {warnings}",
            )

    def _flatten_temporal_values_to_df_wrapper(self, kwargs_dict: Dict) -> DataFrame:
        """Wrap flatten_temporal_values_to_df with kwargs for multithreading
        pool.

        Args:
            kwargs_dict (Dict): Dictionary of kwargs

        Returns:
            DataFrame: DataFrame generates with create_flattened_df
        """
        return self.flatten_temporal_values_to_df(
            prediction_times_with_uuid_df=self.df[
                [
                    self.pred_time_uuid_col_name,
                    self.id_col_name,
                    self.timestamp_col_name,
                ]
            ],
            id_col_name=self.id_col_name,
            timestamp_col_name=self.timestamp_col_name,
            pred_time_uuid_col_name=self.pred_time_uuid_col_name,
            **kwargs_dict,
        )

    def add_age(
        self,
        id2date_of_birth: DataFrame,
        date_of_birth_col_name: Optional[str] = "date_of_birth",
    ):
        """Add age at prediction time to each prediction time.

        Args:
            id2date_of_birth (DataFrame): Two columns, id and date_of_birth.
            date_of_birth_col_name (str, optional): Name of the date_of_birth column in id2date_of_birth.
            Defaults to "date_of_birth".

        Raises:
            ValueError: _description_
        """
        if id2date_of_birth[date_of_birth_col_name].dtype != "<M8[ns]":
            try:
                id2date_of_birth[date_of_birth_col_name] = pd.to_datetime(
                    id2date_of_birth[date_of_birth_col_name],
                    format="%Y-%m-%d",
                )
            except Exception:
                raise ValueError(
                    f"Conversion of {date_of_birth_col_name} to datetime failed, doesn't match format %Y-%m-%d. Recommend converting to datetime before adding.",
                )

        self.add_static_info(
            info_df=id2date_of_birth,
            input_col_name=date_of_birth_col_name,
        )

        age = (
            (
                self.df[self.timestamp_col_name]
                - self.df[f"{self.predictor_col_name_prefix}_{date_of_birth_col_name}"]
            ).dt.days
            / (365.25)
        ).round(2)

        self.df.drop(
            f"{self.predictor_col_name_prefix}_{date_of_birth_col_name}",
            axis=1,
            inplace=True,
        )

        self.df[f"{self.predictor_col_name_prefix}_age_in_years"] = age

    def add_static_info(
        self,
        info_df: DataFrame,
        prefix: Optional[str] = "self.predictor_col_name_prefix",
        input_col_name: Optional[str] = None,
        output_col_name: Optional[str] = None,
    ):
        """Add static info to each prediction time, e.g. age, sex etc.

        Args:
            info_df (DataFrame): Contains an id_column and a value column.
            prefix (str, optional): Prefix for column. Defaults to self.predictor_col_name_prefix.
            input_col_name (str, optional): Column names for the values you want to add. Defaults to "value".
            output_col_name (str, optional): Name of the output column. Defaults to None.
        """

        value_col_name = [col for col in info_df.columns if col not in self.id_col_name]

        # Try to infer value col name if not provided
        if input_col_name is None:
            if len(value_col_name) == 1:
                value_col_name = value_col_name[0]
            elif len(value_col_name) > 1:
                raise ValueError(
                    f"Only one value column can be added to static info, found multiple: {value_col_name}",
                )
            elif len(value_col_name) == 0:
                raise ValueError("No value column found in info_df, please check.")
        else:
            value_col_name = input_col_name

        # Find output_col_name
        if prefix == "self.predictor_col_name_prefix":
            prefix = self.predictor_col_name_prefix

        if output_col_name is None:
            output_col_name = f"{prefix}_{value_col_name}"
        else:
            output_col_name = f"{prefix}_{output_col_name}"

        df = pd.DataFrame(
            {
                self.id_col_name: info_df[self.id_col_name],
                output_col_name: info_df[value_col_name],
            },
        )

        self.df = pd.merge(
            self.df,
            df,
            how="left",
            on=self.id_col_name,
            suffixes=("", ""),
            validate="m:1",
        )

    def add_temporal_outcome(
        self,
        outcome_df: DataFrame,
        lookahead_days: float,
        resolve_multiple: Union[Callable, str],
        fallback: float,
        incident: Optional[bool] = False,
        new_col_name: Optional[Union[str, List]] = "value",
        dichotomous: Optional[bool] = False,
    ):
        """Add an outcome-column to the dataset.

        Args:
            outcome_df (DataFrame): A table in wide format. Required columns: patient_id, timestamp, value.
            lookahead_days (float): How far ahead to look for an outcome in days. If none found, use fallback.
            resolve_multiple (Callable, str): How to handle multiple values within the lookahead window. Takes either i) a function that takes a list as an argument and returns a float, or ii) a str mapping to a callable from the resolve_multiple_fn catalogue.
            fallback (float): What to do if no value within the lookahead.
            incident (Optional[bool], optional): Whether looking for an incident outcome. If true, removes all prediction times after the outcome time. Defaults to false.
            new_col_name (Optional[Union[str, List]]): Name to use for new column(s). Automatically generated as '{new_col_name}_within_{lookahead_days}_days'. Defaults to "value".
            dichotomous (bool, optional): Whether the outcome is dichotomous. Allows computational shortcuts, making adding an outcome _much_ faster. Defaults to False.
        """
        prediction_timestamp_col_name = f"{self.timestamp_col_name}_prediction"
        outcome_timestamp_col_name = f"{self.timestamp_col_name}_outcome"
        if incident:
            df = pd.merge(
                self.df,
                outcome_df,
                how="left",
                on=self.id_col_name,
                suffixes=("_prediction", "_outcome"),
                validate="m:1",
            )

            df = df.drop(
                df[
                    df[outcome_timestamp_col_name] < df[prediction_timestamp_col_name]
                ].index,
            )

            if dichotomous:
                full_col_str = f"{self.outcome_col_name_prefix}_dichotomous_{new_col_name}_within_{lookahead_days}_days_{resolve_multiple}_fallback_{fallback}"

                df[full_col_str] = (
                    df[prediction_timestamp_col_name] + timedelta(days=lookahead_days)
                    > df[outcome_timestamp_col_name]
                ).astype(int)

            df.rename(
                {prediction_timestamp_col_name: "timestamp"},
                axis=1,
                inplace=True,
            )
            df.drop([outcome_timestamp_col_name], axis=1, inplace=True)

            df.drop(["value"], axis=1, inplace=True)

            self.df = df

        if not (dichotomous and incident):
            self.add_temporal_col_to_flattened_dataset(
                values_df=outcome_df,
                direction="ahead",
                interval_days=lookahead_days,
                resolve_multiple=resolve_multiple,
                fallback=fallback,
                new_col_name=new_col_name,
            )

    def add_temporal_predictor(
        self,
        predictor_df: DataFrame,
        lookbehind_days: float,
        resolve_multiple: Union[Callable, str],
        fallback: float,
        new_col_name: str = None,
    ):
        """Add a column with predictor values to the flattened dataset (e.g.
        "average value of bloodsample within n days").

        Args:
            predictor_df (DataFrame): A table in wide format. Required columns: patient_id, timestamp, value.
            lookbehind_days (float): How far behind to look for a predictor value in days. If none found, use fallback.
            resolve_multiple (Callable, str): How to handle multiple values within the lookbehind window. Takes either i) a function that takes a list as an argument and returns a float, or ii) a str mapping to a callable from the resolve_multiple_fn catalogue.
            fallback (float): What to do if no value within the lookahead.
            new_col_name (str): Name to use for new col. Automatically generated as '{new_col_name}_within_{lookahead_days}_days'.
        """
        self.add_temporal_col_to_flattened_dataset(
            values_df=predictor_df,
            direction="behind",
            interval_days=lookbehind_days,
            resolve_multiple=resolve_multiple,
            fallback=fallback,
            new_col_name=new_col_name,
        )

    def add_temporal_col_to_flattened_dataset(
        self,
        values_df: Union[DataFrame, str],
        direction: str,
        interval_days: float,
        resolve_multiple: Union[Callable, str],
        fallback: float,
        new_col_name: Optional[Union[str, List]] = None,
    ):
        """Add a column to the dataset (either predictor or outcome depending
        on the value of "direction").

        Args:
            values_df (DataFrame): A table in wide format. Required columns: patient_id, timestamp, value.
            direction (str): Whether to look "ahead" or "behind".
            interval_days (float): How far to look in direction.
            resolve_multiple (Callable, str): How to handle multiple values within interval_days. Takes either i) a function that takes a list as an argument and returns a float, or ii) a str mapping to a callable from the resolve_multiple_fn catalogue.
            fallback (float): What to do if no value within the lookahead.
            new_col_name (Optional[Union[str, List]]): Name to use for new column(s). Automatically generated as '{new_col_name}_within_{lookahead_days}_days'.
        """
        timestamp_col_type = type(values_df[self.timestamp_col_name][0]).__name__

        if timestamp_col_type not in ["Timestamp"]:
            raise ValueError(
                f"{self.timestamp_col_name} is of type {timestamp_col_type}, not 'Timestamp' from Pandas. Will cause problems. Convert before initialising FlattenedDataset.",
            )

        if direction == "behind":
            new_col_name_prefix = self.predictor_col_name_prefix
        elif direction == "ahead":
            new_col_name_prefix = self.outcome_col_name_prefix

        df = FlattenedDataset.flatten_temporal_values_to_df(
            prediction_times_with_uuid_df=self.df[
                [
                    self.id_col_name,
                    self.timestamp_col_name,
                    self.pred_time_uuid_col_name,
                ]
            ],
            values_df=values_df,
            direction=direction,
            interval_days=interval_days,
            resolve_multiple=resolve_multiple,
            fallback=fallback,
            new_col_name=new_col_name,
            id_col_name=self.id_col_name,
            timestamp_col_name=self.timestamp_col_name,
            pred_time_uuid_col_name=self.pred_time_uuid_col_name,
            new_col_name_prefix=new_col_name_prefix,
        )

        self.df = pd.merge(
            self.df,
            df,
            how="left",
            on=self.pred_time_uuid_col_name,
            validate="1:1",
        )

    @staticmethod
    def flatten_temporal_values_to_df(
        prediction_times_with_uuid_df: DataFrame,
        values_df: Union[Callable, DataFrame],
        direction: str,
        interval_days: float,
        resolve_multiple: Union[Callable, str],
        fallback: Union[float, str],
        id_col_name: str,
        timestamp_col_name: str,
        pred_time_uuid_col_name: str,
        new_col_name: Union[str, List],
        new_col_name_prefix: Optional[str] = None,
<<<<<<< HEAD
        loader_kwargs: Optional[dict] = None,
=======
        values_to_load: Optional[str] = None,
>>>>>>> cb926cca
    ) -> DataFrame:

        """Create a dataframe with flattened values (either predictor or
        outcome depending on the value of "direction").

        Args:
            prediction_times_with_uuid_df (DataFrame): Dataframe with id_col and
                timestamps for each prediction time.
            values_df (Union[Callable, DataFrame]): A dataframe or callable resolving to
                a dataframe containing id_col, timestamp and value cols.
            direction (str): Whether to look "ahead" or "behind" the prediction time.
            interval_days (float): How far to look in each direction.
            resolve_multiple (Union[Callable, str]): How to handle multiple values
                within interval_days. Takes either
                i) a function that takes a list as an argument and returns a float, or
                ii) a str mapping to a callable from the resolve_multiple_fn catalogue.
            fallback (Union[float, str]): Which value to put if no value within the
                lookahead. "NaN" for Pandas NA.
            id_col_name (str): Name of id_column in prediction_times_with_uuid_df and
                values_df. Required because this is a static method.
            timestamp_col_name (str): Name of timestamp column in
                prediction_times_with_uuid_df and values_df. Required because this is a
                static method.
            pred_time_uuid_col_name (str): Name of uuid column in
                prediction_times_with_uuid_df. Required because this is a static method.
            new_col_name (Union[str, List]): Name of new column(s) in returned
                dataframe.
            new_col_name_prefix (str, optional): Prefix to use for new column name.
<<<<<<< HEAD
            loader_kwargs (dict, optional): Keyword arguments to pass to the loader

=======
                Defaults to None.
            values_to_load (str, optional): Which values to load from lab results.
                Takes either "numerical", "numerical_and_coerce", "cancelled" or "all".
                Defaults to None.
>>>>>>> cb926cca

        Returns:
            DataFrame
        """
        msg = Printer(timestamp=True)

        # Rename column
        if new_col_name is None:
            raise ValueError("No name for new colum")

        full_col_str = generate_feature_colname(
            prefix=new_col_name_prefix,
            out_col_name=new_col_name,
            interval_days=interval_days,
            resolve_multiple=resolve_multiple,
            fallback=fallback,
<<<<<<< HEAD
            loader_kwargs=loader_kwargs,
=======
            values_to_load=values_to_load,
>>>>>>> cb926cca
        )

        # Resolve values_df if not already a dataframe.
        if isinstance(values_df, Callable):
<<<<<<< HEAD
            if loader_kwargs:
                values_df = values_df(**loader_kwargs)
=======
            if values_to_load:
                msg.info(f"Loading values for {full_col_str}")
                values_df = values_df(values_to_load=values_to_load)
>>>>>>> cb926cca
            else:
                values_df = values_df()

        if not isinstance(values_df, DataFrame):
            raise ValueError("values_df is not a dataframe")

        for col_name in [timestamp_col_name, id_col_name]:
            if col_name not in values_df.columns:
                raise ValueError(
                    f"{col_name} does not exist in df_prediction_times, change the df or set another argument",
                )

        # Generate df with one row for each prediction time x event time combination
        # Drop dw_ek_borger for faster merge
        df = pd.merge(
            left=prediction_times_with_uuid_df,
            right=values_df,
            how="left",
            on=id_col_name,
            suffixes=("_pred", "_val"),
            validate="m:m",
        ).drop("dw_ek_borger", axis=1)

        # Drop prediction times without event times within interval days
        df = FlattenedDataset.drop_records_outside_interval_days(
            df,
            direction=direction,
            interval_days=interval_days,
            timestamp_pred_colname="timestamp_pred",
            timestamp_value_colname="timestamp_val",
        )

        # Add back prediction times that don't have a value, and fill them with fallback
        df = FlattenedDataset.add_back_prediction_times_without_value(
            df=df,
            pred_times_with_uuid=prediction_times_with_uuid_df,
            pred_time_uuid_colname=pred_time_uuid_col_name,
        ).fillna(fallback)

        df["timestamp_val"].replace({fallback: pd.NaT}, inplace=True)

        df = FlattenedDataset.resolve_multiple_values_within_interval_days(
            resolve_multiple=resolve_multiple,
            df=df,
            timestamp_col_name=timestamp_col_name,
            pred_time_uuid_colname=pred_time_uuid_col_name,
        )

        # If resolve_multiple generates empty values,
        # e.g. when there is only one prediction_time within look_ahead window for slope calculation,
        # replace with NaN
<<<<<<< HEAD
=======

        try:
            df["value"].replace({np.NaN: fallback}, inplace=True)
        except KeyError:
            print(full_col_str)
            print(df.columns)
>>>>>>> cb926cca

        # if only 1 value, only replace that one
        if isinstance(new_col_name, str):
            df["value"] = df["value"].replace({np.NaN: fallback})
            df = df.rename(columns={"value": full_col_str})
            full_col_str = [full_col_str]  # to concat with other columns

        # if multiple values, replace all with na and handle renaming
        elif isinstance(new_col_name, list):
            metadata_df = df.drop(new_col_name, axis=1)
            df = df[new_col_name]
            df = df.fillna(fallback)
            df.columns = full_col_str
            df = pd.concat([metadata_df, df], axis=1)

        msg.good(f"Returning flattened dataframe with {full_col_str}")

        cols_to_return = [pred_time_uuid_col_name] + full_col_str

        return df[cols_to_return]

    @staticmethod
    def add_back_prediction_times_without_value(
        df: DataFrame,
        pred_times_with_uuid: DataFrame,
        pred_time_uuid_colname: str,
    ) -> DataFrame:
        """Ensure all prediction times are represented in the returned
        dataframe.

        Args:
            df (DataFrame): Dataframe with prediction times but without uuid.
            pred_times_with_uuid (DataFrame): Dataframe with prediction times and uuid.
            pred_time_uuid_colname (str): Name of uuid column in both df and pred_times_with_uuid.

        Returns:
            DataFrame: A merged dataframe with all prediction times.
        """
        return pd.merge(
            pred_times_with_uuid,
            df,
            how="left",
            on=pred_time_uuid_colname,
            suffixes=("", "_temp"),
        ).drop(["timestamp_pred"], axis=1)

    @staticmethod
    def resolve_multiple_values_within_interval_days(
        resolve_multiple: Callable,
        df: DataFrame,
        timestamp_col_name: str,
        pred_time_uuid_colname: str,
    ) -> DataFrame:
        """Apply the resolve_multiple function to prediction_times where there
        are multiple values within the interval_days lookahead.

        Args:
            resolve_multiple (Callable): Takes a grouped df and collapses each group to one record (e.g. sum, count etc.).
            df (DataFrame): Source dataframe with all prediction time x val combinations.
            timestamp_col_name (str): Name of timestamp column in df.
            pred_time_uuid_colname (str): Name of uuid column in df.

        Returns:
            DataFrame: DataFrame with one row pr. prediction time.
        """
        # Convert timestamp val to numeric that can be used for resolve_multiple functions
        df["timestamp_val"] = df["timestamp_val"].map(dt.datetime.toordinal)

        # Sort by timestamp_pred in case resolve_multiple needs dates
        df = df.sort_values(by=timestamp_col_name).groupby(pred_time_uuid_colname)

        if isinstance(resolve_multiple, str):
            resolve_multiple = resolve_fns.get(resolve_multiple)

        if isinstance(resolve_multiple, Callable):
            df = resolve_multiple(df).reset_index()
        else:
            raise ValueError("resolve_multiple must be or resolve to a Callable")

        return df

    @staticmethod
    def drop_records_outside_interval_days(
        df: DataFrame,
        direction: str,
        interval_days: float,
        timestamp_pred_colname: str,
        timestamp_value_colname: str,
    ) -> DataFrame:
        """Keep only rows where timestamp_value is within interval_days in
        direction of timestamp_pred.

        Args:
            direction (str): Whether to look ahead or behind.
            interval_days (float): How far to look
            df (DataFrame): Source dataframe
            timestamp_pred_colname (str): Name of timestamp column for predictions in df.
            timestamp_value_colname (str): Name of timestamp column for values in df.

        Raises:
            ValueError: If direction is niether ahead nor behind.

        Returns:
            DataFrame
        """
        df["time_from_pred_to_val_in_days"] = (
            (df[timestamp_value_colname] - df[timestamp_pred_colname])
            / (np.timedelta64(1, "s"))
            / 86_400
        )
        # Divide by 86.400 seconds/day

        if direction == "ahead":
            df["is_in_interval"] = (
                df["time_from_pred_to_val_in_days"] <= interval_days
            ) & (df["time_from_pred_to_val_in_days"] > 0)
        elif direction == "behind":
            df["is_in_interval"] = (
                df["time_from_pred_to_val_in_days"] >= -interval_days
            ) & (df["time_from_pred_to_val_in_days"] < 0)
        else:
            raise ValueError("direction can only be 'ahead' or 'behind'")

        return df[df["is_in_interval"]].drop(
            ["is_in_interval", "time_from_pred_to_val_in_days"],
            axis=1,
        )


def select_and_assert_keys(dictionary: Dict, key_list: List[str]) -> Dict:
    """Keep only the keys in the dictionary that are in key_order, and orders
    them as in the lsit.

    Args:
        dictionary (Dict): Dictionary to process
        key_list (List[str]): List of keys to keep

    Returns:
        Dict: Dict with only the selected keys
    """
    for key in key_list:
        if key not in dictionary:
            raise KeyError(f"{key} not in dict")

    return {key: dictionary[key] for key in key_list if key in dictionary}<|MERGE_RESOLUTION|>--- conflicted
+++ resolved
@@ -230,15 +230,8 @@
                 "new_col_name",
                 "new_col_name_prefix",
             ]
-<<<<<<< HEAD
             if "loader_kwargs" in arg_dict:
                 required_keys.append("loader_kwargs")
-=======
-
-            if "values_to_load" in arg_dict:
-                required_keys.append("values_to_load")
-
->>>>>>> cb926cca
             processed_arg_dicts.append(
                 select_and_assert_keys(dictionary=arg_dict, key_list=required_keys),
             )
@@ -589,11 +582,7 @@
         pred_time_uuid_col_name: str,
         new_col_name: Union[str, List],
         new_col_name_prefix: Optional[str] = None,
-<<<<<<< HEAD
         loader_kwargs: Optional[dict] = None,
-=======
-        values_to_load: Optional[str] = None,
->>>>>>> cb926cca
     ) -> DataFrame:
 
         """Create a dataframe with flattened values (either predictor or
@@ -622,15 +611,8 @@
             new_col_name (Union[str, List]): Name of new column(s) in returned
                 dataframe.
             new_col_name_prefix (str, optional): Prefix to use for new column name.
-<<<<<<< HEAD
             loader_kwargs (dict, optional): Keyword arguments to pass to the loader
 
-=======
-                Defaults to None.
-            values_to_load (str, optional): Which values to load from lab results.
-                Takes either "numerical", "numerical_and_coerce", "cancelled" or "all".
-                Defaults to None.
->>>>>>> cb926cca
 
         Returns:
             DataFrame
@@ -647,23 +629,13 @@
             interval_days=interval_days,
             resolve_multiple=resolve_multiple,
             fallback=fallback,
-<<<<<<< HEAD
             loader_kwargs=loader_kwargs,
-=======
-            values_to_load=values_to_load,
->>>>>>> cb926cca
         )
 
         # Resolve values_df if not already a dataframe.
         if isinstance(values_df, Callable):
-<<<<<<< HEAD
             if loader_kwargs:
                 values_df = values_df(**loader_kwargs)
-=======
-            if values_to_load:
-                msg.info(f"Loading values for {full_col_str}")
-                values_df = values_df(values_to_load=values_to_load)
->>>>>>> cb926cca
             else:
                 values_df = values_df()
 
@@ -715,15 +687,6 @@
         # If resolve_multiple generates empty values,
         # e.g. when there is only one prediction_time within look_ahead window for slope calculation,
         # replace with NaN
-<<<<<<< HEAD
-=======
-
-        try:
-            df["value"].replace({np.NaN: fallback}, inplace=True)
-        except KeyError:
-            print(full_col_str)
-            print(df.columns)
->>>>>>> cb926cca
 
         # if only 1 value, only replace that one
         if isinstance(new_col_name, str):
