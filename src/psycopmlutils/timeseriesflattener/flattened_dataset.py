--- conflicted
+++ resolved
@@ -311,7 +311,6 @@
         Returns:
             DataFrame: DataFrame generates with create_flattened_df
         """
-<<<<<<< HEAD
         full_col_str = generate_feature_colname(
             prefix=kwargs_dict["new_col_name_prefix"],
             out_col_name=kwargs_dict["new_col_name"],
@@ -509,20 +508,6 @@
             suffixes=(generated_suffix, cached_suffix),
             validate="1:1",
             indicator=True,
-=======
-        return self.flatten_temporal_values_to_df(
-            prediction_times_with_uuid_df=self.df[
-                [
-                    self.pred_time_uuid_col_name,
-                    self.id_col_name,
-                    self.timestamp_col_name,
-                ]
-            ],
-            id_col_name=self.id_col_name,
-            timestamp_col_name=self.timestamp_col_name,
-            pred_time_uuid_col_name=self.pred_time_uuid_col_name,
-            **kwargs_dict,
->>>>>>> a652011a
         )
 
         # Check that all rows in generated_df are in cache_df
@@ -813,41 +798,36 @@
         """Create a dataframe with flattened values (either predictor or
         outcome depending on the value of "direction").
 
-        Args:
-            prediction_times_with_uuid_df (DataFrame): Dataframe with id_col and
-                timestamps for each prediction time.
-            values_df (Union[Callable, DataFrame]): A dataframe or callable resolving to
-                a dataframe containing id_col, timestamp and value cols.
-            direction (str): Whether to look "ahead" or "behind" the prediction time.
-            interval_days (float): How far to look in each direction.
-            resolve_multiple (Union[Callable, str]): How to handle multiple values
-                within interval_days. Takes either
-                i) a function that takes a list as an argument and returns a float, or
-                ii) a str mapping to a callable from the resolve_multiple_fn catalogue.
-            fallback (Union[float, str]): Which value to put if no value within the
-                lookahead. "NaN" for Pandas NA.
-            id_col_name (str): Name of id_column in prediction_times_with_uuid_df and
-                values_df. Required because this is a static method.
-            timestamp_col_name (str): Name of timestamp column in
-                prediction_times_with_uuid_df and values_df. Required because this is a
-                static method.
-            pred_time_uuid_col_name (str): Name of uuid column in
-                prediction_times_with_uuid_df. Required because this is a static method.
-            new_col_name (str): Name of new column in returned
-                dataframe.
-            new_col_name_prefix (str, optional): Prefix to use for new column name.
-                Defaults to None.
-            values_to_load (str, optional): Which values to load from lab results.
-                Takes either "numerical", "numerical_and_coerce", "cancelled" or "all".
-                Defaults to None.
-
-<<<<<<< HEAD
-                Returns:
-                    DataFrame
-=======
+                Args:
+                    prediction_times_with_uuid_df (DataFrame): Dataframe with id_col and
+                        timestamps for each prediction time.
+                    values_df (Union[Callable, DataFrame]): A dataframe or callable resolving to
+                        a dataframe containing id_col, timestamp and value cols.
+                    direction (str): Whether to look "ahead" or "behind" the prediction time.
+                    interval_days (float): How far to look in each direction.
+                    resolve_multiple (Union[Callable, str]): How to handle multiple values
+                        within interval_days. Takes either
+                        i) a function that takes a list as an argument and returns a float, or
+                        ii) a str mapping to a callable from the resolve_multiple_fn catalogue.
+                    fallback (Union[float, str]): Which value to put if no value within the
+                        lookahead. "NaN" for Pandas NA.
+                    id_col_name (str): Name of id_column in prediction_times_with_uuid_df and
+                        values_df. Required because this is a static method.
+                    timestamp_col_name (str): Name of timestamp column in
+                        prediction_times_with_uuid_df and values_df. Required because this is a
+                        static method.
+                    pred_time_uuid_col_name (str): Name of uuid column in
+                        prediction_times_with_uuid_df. Required because this is a static method.
+                    new_col_name (str): Name of new column in returned
+                        dataframe.
+                    new_col_name_prefix (str, optional): Prefix to use for new column name.
+                        Defaults to None.
+                    values_to_load (str, optional): Which values to load from lab results.
+                        Takes either "numerical", "numerical_and_coerce", "cancelled" or "all".
+                        Defaults to None.
+
         Returns:
             DataFrame
->>>>>>> a652011a
         """
         msg = Printer(timestamp=True)
 
