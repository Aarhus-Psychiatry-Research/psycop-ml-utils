import datetime
import datetime as dt
import os
from datetime import timedelta
from multiprocessing import Pool
from pathlib import Path
from typing import Callable, Dict, List, Optional, Union

import numpy as np
import pandas as pd
from catalogue import Registry  # noqa
from pandas import DataFrame
from wasabi import Printer, msg

from psycopmlutils.timeseriesflattener.resolve_multiple_functions import resolve_fns
from psycopmlutils.utils import (
    data_loaders,
    df_contains_duplicates,
    generate_feature_colname,
)


class FlattenedDataset:
    """Turn a set of time-series into tabular prediction-time data."""

    def __init__(
        self,
        prediction_times_df: DataFrame,
        id_col_name: Optional[str] = "dw_ek_borger",
        timestamp_col_name: Optional[str] = "timestamp",
        min_date: Optional[pd.Timestamp] = None,
        n_workers: Optional[int] = 60,
        predictor_col_name_prefix: Optional[str] = "pred",
        outcome_col_name_prefix: Optional[str] = "outc",
        feature_cache_dir: Optional[Path] = None,
    ):
        """Class containing a time-series, flattened. A 'flattened' version is
        a tabular representation for each prediction time.

        A prediction time is every timestamp where you want your model to issue a prediction.

        E.g if you have a prediction_times_df:

        id_col_name | timestamp_col_name
        1           | 2022-01-10
        1           | 2022-01-12
        1           | 2022-01-15

        And a time-series of blood-pressure values as an outcome:
        id_col_name | timestamp_col_name | blood_pressure_value
        1           | 2022-01-09         | 120
        1           | 2022-01-14         | 140

        Then you can "flatten" the outcome into a new df, with a row for each of your prediction times:
        id_col_name | timestamp_col_name | latest_blood_pressure_within_24h
        1           | 2022-01-10         | 120
        1           | 2022-01-12         | NA
        1           | 2022-01-15         | 140

        Args:
            prediction_times_df (DataFrame): Dataframe with prediction times, required cols: patient_id, .
            timestamp_col_name (str, optional): Column name name for timestamps. Is used across outcomes and predictors. Defaults to "timestamp".
            min_date (Optional[pd.Timestamp], optional): Drop all prediction times before this date. Defaults to None.
            id_col_name (str, optional): Column namn name for patients ids. Is used across outcome and predictors. Defaults to "dw_ek_borger".
            predictor_col_name_prefix (str, optional): Prefix for predictor col names. Defaults to "pred_".
            outcome_col_name_prefix (str, optional): Prefix for outcome col names. Defaults to "outc_".
            n_workers (int): Number of subprocesses to spawn for parallellisation. Defaults to 60.
            feature_cache_dir (Path): Path to cache directory for feature dataframes. Defaults to None.
        """
        self.n_workers = n_workers

        self.timestamp_col_name = timestamp_col_name
        self.id_col_name = id_col_name
        self.pred_time_uuid_col_name = "prediction_time_uuid"
        self.predictor_col_name_prefix = predictor_col_name_prefix
        self.outcome_col_name_prefix = outcome_col_name_prefix
        self.min_date = min_date
        self.feature_cache_dir = feature_cache_dir
        self.n_uuids = len(prediction_times_df)

        self.msg = Printer(timestamp=True)

        self.df = prediction_times_df

        # Check that colnames are present
        for col_name in [self.timestamp_col_name, self.id_col_name]:
            if col_name not in self.df.columns:
                raise ValueError(
                    f"{col_name} does not exist in prediction_times_df, change the df or set another argument",
                )

        # Check for duplicates
        if df_contains_duplicates(
            df=self.df,
            col_subset=[self.id_col_name, self.timestamp_col_name],
        ):
            raise ValueError(
                "Duplicate patient/timestamp combinations in prediction_times_df, aborting",
            )

        # Check timestamp col type
        timestamp_col_type = type(self.df[self.timestamp_col_name][0]).__name__

        if timestamp_col_type not in ["Timestamp"]:
            try:
                self.df[self.timestamp_col_name] = pd.to_datetime(
                    self.df[self.timestamp_col_name],
                )
            except Exception:
                raise ValueError(
                    f"prediction_times_df: {self.timestamp_col_name} is of type {timestamp_col_type}, and could not be converted to 'Timestamp' from Pandas. Will cause problems. Convert before initialising FlattenedDataset.",
                )

        # Drop prediction times before min_date
        if min_date is not None:
            self.df = self.df[self.df[self.timestamp_col_name] > self.min_date]

        # Create pred_time_uuid_columne
        self.df[self.pred_time_uuid_col_name] = self.df[self.id_col_name].astype(
            str,
        ) + self.df[self.timestamp_col_name].dt.strftime("-%Y-%m-%d-%H-%M-%S")

        self.loaders_catalogue = data_loaders

    def add_temporal_predictors_from_list_of_argument_dictionaries(
        self,
        predictors: List[Dict[str, str]],
        predictor_dfs: Dict[str, DataFrame] = None,
        resolve_multiple_fns: Optional[Dict[str, Callable]] = None,
    ):
        """Add predictors to the flattened dataframe from a list.

        Args:
            predictors (List[Dict[str, str]]): A list of dictionaries describing the prediction_features you'd like to generate.
            predictor_dfs (Dict[str, DataFrame], optional): If wanting to pass already resolved dataframes.
                By default, you should add your dataframes to the @data_loaders registry.
                Then the the predictor_df value in the predictor dict will map to a callable which returns the dataframe.
                Optionally, you can map the string to a dataframe in predictor_dfs.
            resolve_multiple_fns (Union[str, Callable], optional): If wanting to use manually defined resolve_multiple strategies
                I.e. ones that aren't in the resolve_fns catalogue require a dictionary mapping the
                resolve_multiple string to a Callable object. Defaults to None.

        Example:
            >>> predictor_list = [
            >>>     {
            >>>         "predictor_df": "df_name",
            >>>         "lookbehind_days": 1,
            >>>         "resolve_multiple": "resolve_multiple_strat_name",
            >>>         "fallback": 0,
            >>>         "source_values_col_name": "val",
            >>>     },
            >>>     {
            >>>         "predictor_df": "df_name",
            >>>         "lookbehind_days": 1,
            >>>         "resolve_multiple_fns": "min",
            >>>         "fallback": 0,
            >>>         "source_values_col_name": "val",
            >>>     }
            >>> ]
            >>> predictor_dfs = {"df_name": df_object}
            >>> resolve_multiple_strategies = {"resolve_multiple_strat_name": resolve_multiple_func}

            >>> dataset.add_predictors_from_list(
            >>>     predictor_list=predictor_list,
            >>>     predictor_dfs=predictor_dfs,
            >>>     resolve_multiple_fn_dict=resolve_multiple_strategies,
            >>> )
        """
        processed_arg_dicts = []

        dicts_found_in_predictor_dfs = []

        # Replace strings with objects as relevant
        for arg_dict in predictors:

            # If resolve_multiple is a string, see if possible to resolve to a Callable
            # Actual resolving is handled in resolve_multiple_values_within_interval_days
            # To preserve str for column name generation
            if isinstance(arg_dict["resolve_multiple"], str):
                # Try from resolve_multiple_fns
                resolved_func = False
                if resolve_multiple_fns is not None:
                    try:
                        resolved_func = resolve_multiple_fns.get(
                            [arg_dict["resolve_multiple"]],
                        )
                    except Exception:
                        pass

                try:
                    resolved_func = resolve_fns.get(arg_dict["resolve_multiple"])
                except Exception:
                    pass

                if not isinstance(resolved_func, Callable):
                    raise ValueError(
                        "resolve_function neither is nor resolved to a Callable",
                    )

            # Rename arguments for create_flattened_df_for_val
            arg_dict["values_df"] = arg_dict["predictor_df"]
            arg_dict["interval_days"] = arg_dict["lookbehind_days"]
            arg_dict["direction"] = "behind"
            arg_dict["id_col_name"] = self.id_col_name
            arg_dict["timestamp_col_name"] = self.timestamp_col_name
            arg_dict["pred_time_uuid_col_name"] = self.pred_time_uuid_col_name
            arg_dict["new_col_name_prefix"] = self.predictor_col_name_prefix

            if "new_col_name" not in arg_dict.keys():
                arg_dict["new_col_name"] = arg_dict["values_df"]

            # Resolve values_df to either a dataframe from predictor_dfs_dict or a callable from the registr
            loader_fns = self.loaders_catalogue.get_all()
            try:
                if predictor_dfs is not None:
                    if arg_dict["values_df"] in predictor_dfs:
                        if arg_dict["values_df"] not in dicts_found_in_predictor_dfs:
                            dicts_found_in_predictor_dfs.append(arg_dict["values_df"])
                            msg.info(f"Found {arg_dict['values_df']} in predictor_dfs")

                        arg_dict["values_df"] = predictor_dfs[
                            arg_dict["values_df"]
                        ].copy()
                    else:
                        arg_dict["values_df"] = loader_fns[arg_dict["values_df"]]
                elif predictor_dfs is None:
                    arg_dict["values_df"] = loader_fns[arg_dict["values_df"]]
            except Exception:
                # Error handling in _validate_processed_arg_dicts
                # to handle in bulk
                pass

            required_keys = [
                "values_df",
                "direction",
                "interval_days",
                "resolve_multiple",
                "fallback",
                "new_col_name",
                "new_col_name_prefix",
            ]

            if "values_to_load" in arg_dict:
                required_keys.append("values_to_load")

            processed_arg_dicts.append(
                select_and_assert_keys(dictionary=arg_dict, key_list=required_keys),
            )

        # Validate dicts before starting pool, saves time if errors!
        self._validate_processed_arg_dicts(processed_arg_dicts)

        pool = Pool(self.n_workers)

        flattened_predictor_dfs = pool.map(
            self._get_features,
            processed_arg_dicts,
        )

        flattened_predictor_dfs = [
            df.set_index(self.pred_time_uuid_col_name) for df in flattened_predictor_dfs
        ]

        msg.info("Feature generation complete, concatenating")
        concatenated_dfs = pd.concat(
            flattened_predictor_dfs,
            axis=1,
        ).reset_index()

        self.df = pd.merge(
            self.df,
            concatenated_dfs,
            how="left",
            on=self.pred_time_uuid_col_name,
            suffixes=("", ""),
            validate="1:1",
        )

        self.df = self.df.copy()

    def _validate_processed_arg_dicts(self, arg_dicts: list):
        warnings = []

        for d in arg_dicts:
            if not isinstance(d["values_df"], (DataFrame, Callable)):
                warnings.append(
                    f"values_df resolves to neither a Callable nor a DataFrame in {d}",
                )

            if not (d["direction"] == "ahead" or d["direction"] == "behind"):
                warnings.append(f"direction is neither ahead or behind in {d}")

            if not isinstance(d["interval_days"], (int, float)):
                warnings.append(f"interval_days is neither an int nor a float in {d}")

        if len(warnings) != 0:
            raise ValueError(
                f"Didn't generate any features because: {warnings}",
            )

    def _get_features(self, kwargs_dict: Dict) -> DataFrame:
        """Get features. Either load from cache, or generate if necessary.

        Args:
            kwargs_dict (Dict): Dictionary of kwargs

        Returns:
            DataFrame: DataFrame generates with create_flattened_df
        """
<<<<<<< HEAD
        full_col_str = generate_feature_colname(
            prefix=kwargs_dict["new_col_name_prefix"],
            out_col_name=kwargs_dict["new_col_name"],
            interval_days=kwargs_dict["interval_days"],
            resolve_multiple=kwargs_dict["resolve_multiple"],
            fallback=kwargs_dict["fallback"],
        )

        file_pattern = f"{full_col_str}_{self.n_uuids}_uuids"

        if self.feature_cache_dir is None:
            msg.info("No feature cache directory specified, not checking for cache")
        elif self._cache_is_hit(
            self,
            kwargs_dict=kwargs_dict,
            file_pattern=file_pattern,
        ):
            df = self._load_most_recent_df_matching_pattern(
                dir=self.feature_cache_dir,
                file_pattern=file_pattern,
            )
            msg.info(f"Cache hit and loaded for {full_col_str}")
        else:
            df = self.flatten_temporal_values_to_df(
                prediction_times_with_uuid_df=self.df,
                id_col_name=self.id_col_name,
                timestamp_col_name=self.timestamp_col_name,
                pred_time_uuid_col_name=self.pred_time_uuid_col_name,
                **kwargs_dict,
            )

            df = df[[self.pred_time_uuid_col_name, full_col_str]]

            timestamp = datetime.now().strftime("%Y-%m-%d_%H-%M-%S")

            # Write df to cache
            df.to_csv(
                self.feature_cache_dir / f"{file_pattern}_{timestamp}.csv",
                index=False,
            )

            return df

    def _load_most_recent_df_matching_pattern(
        self,
        dir: Path,
        pattern: str,
    ) -> DataFrame:
        """Load most recent df matching pattern.

        Args:
            dir (Path): Directory to search
            pattern (str): Pattern to match

        Returns:
            DataFrame: DataFrame matching pattern
        """
        files = list(dir.glob(f"*{pattern}*.csv"))

        if len(files) == 0:
            raise FileNotFoundError(f"No files matching pattern {pattern} found")

        most_recent_file = max(files, key=os.path.getctime)

        return pd.read_csv(most_recent_file)

    def _cache_is_hit(self, kwargs_dict: Dict, file_pattern: Path) -> bool:
        """Check if cache is hit.

        Args:
            kwargs_dict (Dict): Dictionary of kwargs
            file_pattern (Path): File pattern to match. Looks for *file_pattern* in cache dir.

        Returns:
            bool: True if cache is hit, False otherwise
        """
        # Check that file exists
        if not file_pattern.exists():
            self.msg.info(f"Cache miss, {file_pattern} didn't exist")
            return False

        # Check that file contents match expected
        cache_df = self._load_most_recent_df_matching_pattern(
            dir=self.feature_cache_dir,
            pattern=file_pattern,
        )

        generated_df = self.flatten_temporal_values_to_df(
            prediction_times_with_uuid_df=self.df.head(1_000),
=======
        return self.flatten_temporal_values_to_df(
            prediction_times_with_uuid_df=self.df[
                [
                    self.pred_time_uuid_col_name,
                    self.id_col_name,
                    self.timestamp_col_name,
                ]
            ],
>>>>>>> c0f44ab5
            id_col_name=self.id_col_name,
            timestamp_col_name=self.timestamp_col_name,
            pred_time_uuid_col_name=self.pred_time_uuid_col_name,
            **kwargs_dict,
        )

        # Merge cache_df onto generated_df
        merged_df = pd.merge(
            left=generated_df,
            right=cache_df,
            how="left",
            on=self.pred_time_uuid_col_name,
            suffixes=("", ""),
            validate="1:1",
            indicator=True,
        )

        # Check that all rows in generated_df are in cache_df
        if not merged_df["_merge"].isin(["both"]).all():
            self.msg.info(f"Cache miss, computed values didn't match {file_pattern}")
            return False

        # If all checks passed, return true
        return True

    def add_age(
        self,
        id2date_of_birth: DataFrame,
        date_of_birth_col_name: Optional[str] = "date_of_birth",
    ):
        """Add age at prediction time to each prediction time.

        Args:
            id2date_of_birth (DataFrame): Two columns, id and date_of_birth.
            date_of_birth_col_name (str, optional): Name of the date_of_birth column in id2date_of_birth.
            Defaults to "date_of_birth".

        Raises:
            ValueError: _description_
        """
        if id2date_of_birth[date_of_birth_col_name].dtype != "<M8[ns]":
            try:
                id2date_of_birth[date_of_birth_col_name] = pd.to_datetime(
                    id2date_of_birth[date_of_birth_col_name],
                    format="%Y-%m-%d",
                )
            except Exception:
                raise ValueError(
                    f"Conversion of {date_of_birth_col_name} to datetime failed, doesn't match format %Y-%m-%d. Recommend converting to datetime before adding.",
                )

        self.add_static_info(
            info_df=id2date_of_birth,
            input_col_name=date_of_birth_col_name,
        )

        age = (
            (
                self.df[self.timestamp_col_name]
                - self.df[f"{self.predictor_col_name_prefix}_{date_of_birth_col_name}"]
            ).dt.days
            / (365.25)
        ).round(2)

        self.df.drop(
            f"{self.predictor_col_name_prefix}_{date_of_birth_col_name}",
            axis=1,
            inplace=True,
        )

        self.df[f"{self.predictor_col_name_prefix}_age_in_years"] = age

    def add_static_info(
        self,
        info_df: DataFrame,
        prefix: Optional[str] = "self.predictor_col_name_prefix",
        input_col_name: Optional[str] = None,
        output_col_name: Optional[str] = None,
    ):
        """Add static info to each prediction time, e.g. age, sex etc.

        Args:
            info_df (DataFrame): Contains an id_column and a value column.
            prefix (str, optional): Prefix for column. Defaults to self.predictor_col_name_prefix.
            input_col_name (str, optional): Column names for the values you want to add. Defaults to "value".
            output_col_name (str, optional): Name of the output column. Defaults to None.
        """

        value_col_name = [col for col in info_df.columns if col not in self.id_col_name]

        # Try to infer value col name if not provided
        if input_col_name is None:
            if len(value_col_name) == 1:
                value_col_name = value_col_name[0]
            elif len(value_col_name) > 1:
                raise ValueError(
                    f"Only one value column can be added to static info, found multiple: {value_col_name}",
                )
            elif len(value_col_name) == 0:
                raise ValueError("No value column found in info_df, please check.")
        else:
            value_col_name = input_col_name

        # Find output_col_name
        if prefix == "self.predictor_col_name_prefix":
            prefix = self.predictor_col_name_prefix

        if output_col_name is None:
            output_col_name = f"{prefix}_{value_col_name}"
        else:
            output_col_name = f"{prefix}_{output_col_name}"

        df = pd.DataFrame(
            {
                self.id_col_name: info_df[self.id_col_name],
                output_col_name: info_df[value_col_name],
            },
        )

        self.df = pd.merge(
            self.df,
            df,
            how="left",
            on=self.id_col_name,
            suffixes=("", ""),
            validate="m:1",
        )

    def add_temporal_outcome(
        self,
        outcome_df: DataFrame,
        lookahead_days: float,
        resolve_multiple: Union[Callable, str],
        fallback: float,
        incident: Optional[bool] = False,
        new_col_name: Optional[str] = "value",
        dichotomous: Optional[bool] = False,
    ):
        """Add an outcome-column to the dataset.

        Args:
            outcome_df (DataFrame): A table in wide format. Required columns: patient_id, timestamp, value.
            lookahead_days (float): How far ahead to look for an outcome in days. If none found, use fallback.
            resolve_multiple (Callable, str): How to handle multiple values within the lookahead window. Takes either i) a function that takes a list as an argument and returns a float, or ii) a str mapping to a callable from the resolve_multiple_fn catalogue.
            fallback (float): What to do if no value within the lookahead.
            incident (Optional[bool], optional): Whether looking for an incident outcome. If true, removes all prediction times after the outcome time. Defaults to false.
            new_col_name (str): Name to use for new col. Automatically generated as '{new_col_name}_within_{lookahead_days}_days'. Defaults to "value".
            dichotomous (bool, optional): Whether the outcome is dichotomous. Allows computational shortcuts, making adding an outcome _much_ faster. Defaults to False.
        """
        prediction_timestamp_col_name = f"{self.timestamp_col_name}_prediction"
        outcome_timestamp_col_name = f"{self.timestamp_col_name}_outcome"
        if incident:
            df = pd.merge(
                self.df,
                outcome_df,
                how="left",
                on=self.id_col_name,
                suffixes=("_prediction", "_outcome"),
                validate="m:1",
            )

            df = df.drop(
                df[
                    df[outcome_timestamp_col_name] < df[prediction_timestamp_col_name]
                ].index,
            )

            if dichotomous:
                full_col_str = f"{self.outcome_col_name_prefix}_dichotomous_{new_col_name}_within_{lookahead_days}_days_{resolve_multiple}_fallback_{fallback}"

                df[full_col_str] = (
                    df[prediction_timestamp_col_name] + timedelta(days=lookahead_days)
                    > df[outcome_timestamp_col_name]
                ).astype(int)

            df.rename(
                {prediction_timestamp_col_name: "timestamp"},
                axis=1,
                inplace=True,
            )
            df.drop([outcome_timestamp_col_name], axis=1, inplace=True)

            df.drop(["value"], axis=1, inplace=True)

            self.df = df

        if not (dichotomous and incident):
            self.add_temporal_col_to_flattened_dataset(
                values_df=outcome_df,
                direction="ahead",
                interval_days=lookahead_days,
                resolve_multiple=resolve_multiple,
                fallback=fallback,
                new_col_name=new_col_name,
            )

    def add_temporal_predictor(
        self,
        predictor_df: DataFrame,
        lookbehind_days: float,
        resolve_multiple: Union[Callable, str],
        fallback: float,
        new_col_name: str = None,
    ):
        """Add a column with predictor values to the flattened dataset (e.g.
        "average value of bloodsample within n days").

        Args:
            predictor_df (DataFrame): A table in wide format. Required columns: patient_id, timestamp, value.
            lookbehind_days (float): How far behind to look for a predictor value in days. If none found, use fallback.
            resolve_multiple (Callable, str): How to handle multiple values within the lookbehind window. Takes either i) a function that takes a list as an argument and returns a float, or ii) a str mapping to a callable from the resolve_multiple_fn catalogue.
            fallback (float): What to do if no value within the lookahead.
            new_col_name (str): Name to use for new col. Automatically generated as '{new_col_name}_within_{lookahead_days}_days'.
        """
        self.add_temporal_col_to_flattened_dataset(
            values_df=predictor_df,
            direction="behind",
            interval_days=lookbehind_days,
            resolve_multiple=resolve_multiple,
            fallback=fallback,
            new_col_name=new_col_name,
        )

    def add_temporal_col_to_flattened_dataset(
        self,
        values_df: Union[DataFrame, str],
        direction: str,
        interval_days: float,
        resolve_multiple: Union[Callable, str],
        fallback: float,
        new_col_name: Optional[str] = None,
    ):
        """Add a column to the dataset (either predictor or outcome depending
        on the value of "direction").

        Args:
            values_df (DataFrame): A table in wide format. Required columns: patient_id, timestamp, value.
            direction (str): Whether to look "ahead" or "behind".
            interval_days (float): How far to look in direction.
            resolve_multiple (Callable, str): How to handle multiple values within interval_days. Takes either i) a function that takes a list as an argument and returns a float, or ii) a str mapping to a callable from the resolve_multiple_fn catalogue.
            fallback (float): What to do if no value within the lookahead.
            new_col_name (str): Name to use for new column. Automatically generated as '{new_col_name}_within_{lookahead_days}_days'.
        """
        timestamp_col_type = type(values_df[self.timestamp_col_name][0]).__name__

        if timestamp_col_type not in ["Timestamp"]:
            raise ValueError(
                f"{self.timestamp_col_name} is of type {timestamp_col_type}, not 'Timestamp' from Pandas. Will cause problems. Convert before initialising FlattenedDataset.",
            )

        if direction == "behind":
            new_col_name_prefix = self.predictor_col_name_prefix
        elif direction == "ahead":
            new_col_name_prefix = self.outcome_col_name_prefix

        df = FlattenedDataset.flatten_temporal_values_to_df(
            prediction_times_with_uuid_df=self.df[
                [
                    self.id_col_name,
                    self.timestamp_col_name,
                    self.pred_time_uuid_col_name,
                ]
            ],
            values_df=values_df,
            direction=direction,
            interval_days=interval_days,
            resolve_multiple=resolve_multiple,
            fallback=fallback,
            new_col_name=new_col_name,
            id_col_name=self.id_col_name,
            timestamp_col_name=self.timestamp_col_name,
            pred_time_uuid_col_name=self.pred_time_uuid_col_name,
            new_col_name_prefix=new_col_name_prefix,
        )

        self.df = pd.merge(
            self.df,
            df,
            how="left",
            on=self.pred_time_uuid_col_name,
            validate="1:1",
        )

    @staticmethod
    def flatten_temporal_values_to_df(
        prediction_times_with_uuid_df: DataFrame,
        values_df: Union[Callable, DataFrame],
        direction: str,
        interval_days: float,
        resolve_multiple: Union[Callable, str],
        fallback: Union[float, str],
        id_col_name: str,
        timestamp_col_name: str,
        pred_time_uuid_col_name: str,
        new_col_name: str,
        new_col_name_prefix: Optional[str] = None,
        values_to_load: Optional[str] = None,
    ) -> DataFrame:

        """Create a dataframe with flattened values (either predictor or
        outcome depending on the value of "direction").

        Args:
            prediction_times_with_uuid_df (DataFrame): Dataframe with id_col and
                timestamps for each prediction time.
            values_df (Union[Callable, DataFrame]): A dataframe or callable resolving to
                a dataframe containing id_col, timestamp and value cols.
            direction (str): Whether to look "ahead" or "behind" the prediction time.
            interval_days (float): How far to look in each direction.
            resolve_multiple (Union[Callable, str]): How to handle multiple values
                within interval_days. Takes either
                i) a function that takes a list as an argument and returns a float, or
                ii) a str mapping to a callable from the resolve_multiple_fn catalogue.
            fallback (Union[float, str]): Which value to put if no value within the
                lookahead. "NaN" for Pandas NA.
            id_col_name (str): Name of id_column in prediction_times_with_uuid_df and
                values_df. Required because this is a static method.
            timestamp_col_name (str): Name of timestamp column in
                prediction_times_with_uuid_df and values_df. Required because this is a
                static method.
            pred_time_uuid_col_name (str): Name of uuid column in
                prediction_times_with_uuid_df. Required because this is a static method.
            new_col_name (str): Name of new column in returned
                dataframe.
            new_col_name_prefix (str, optional): Prefix to use for new column name.
                Defaults to None.
<<<<<<< HEAD
=======
            values_to_load (str, optional): Which values to load from lab results.
                Takes either "numerical", "numerical_and_coerce", "cancelled" or "all".
                Defaults to None.
>>>>>>> c0f44ab5

        Returns:
            DataFrame
        """
        msg = Printer(timestamp=True)

        # Rename column
        if new_col_name is None:
            raise ValueError("No name for new colum")

        full_col_str = generate_feature_colname(
            prefix=new_col_name_prefix,
            out_col_name=new_col_name,
            interval_days=interval_days,
            resolve_multiple=resolve_multiple,
            fallback=fallback,
            values_to_load=values_to_load,
        )

        # Resolve values_df if not already a dataframe.
        if isinstance(values_df, Callable):
            if values_to_load:
                msg.info(f"Loading values for {full_col_str}")
                values_df = values_df(values_to_load=values_to_load)
            else:
                values_df = values_df()

        if not isinstance(values_df, DataFrame):
            raise ValueError("values_df is not a dataframe")

        for col_name in [timestamp_col_name, id_col_name]:
            if col_name not in values_df.columns:
                raise ValueError(
                    f"{col_name} does not exist in df_prediction_times, change the df or set another argument",
                )

        # Generate df with one row for each prediction time x event time combination
        # Drop dw_ek_borger for faster merge
        df = pd.merge(
            left=prediction_times_with_uuid_df,
            right=values_df,
            how="left",
            on=id_col_name,
            suffixes=("_pred", "_val"),
            validate="m:m",
        ).drop("dw_ek_borger", axis=1)

        # Drop prediction times without event times within interval days
        df = FlattenedDataset.drop_records_outside_interval_days(
            df,
            direction=direction,
            interval_days=interval_days,
            timestamp_pred_colname="timestamp_pred",
            timestamp_value_colname="timestamp_val",
        )

        # Add back prediction times that don't have a value, and fill them with fallback
        df = FlattenedDataset.add_back_prediction_times_without_value(
            df=df,
            pred_times_with_uuid=prediction_times_with_uuid_df,
            pred_time_uuid_colname=pred_time_uuid_col_name,
        ).fillna(fallback)

        df["timestamp_val"].replace({fallback: pd.NaT}, inplace=True)

        df = FlattenedDataset.resolve_multiple_values_within_interval_days(
            resolve_multiple=resolve_multiple,
            df=df,
            timestamp_col_name=timestamp_col_name,
            pred_time_uuid_colname=pred_time_uuid_col_name,
        )

        # If resolve_multiple generates empty values,
        # e.g. when there is only one prediction_time within look_ahead window for slope calculation,
        # replace with NaN

        try:
            df["value"].replace({np.NaN: fallback}, inplace=True)
        except KeyError:
            print(full_col_str)
            print(df.columns)

        df.rename(
            {"value": full_col_str},
            axis=1,
            inplace=True,
        )

        msg.good(f"Returning flattened dataframe with {full_col_str}")

        cols_to_return = [pred_time_uuid_col_name, full_col_str]

        return df[cols_to_return]

    @staticmethod
    def add_back_prediction_times_without_value(
        df: DataFrame,
        pred_times_with_uuid: DataFrame,
        pred_time_uuid_colname: str,
    ) -> DataFrame:
        """Ensure all prediction times are represented in the returned
        dataframe.

        Args:
            df (DataFrame): Dataframe with prediction times but without uuid.
            pred_times_with_uuid (DataFrame): Dataframe with prediction times and uuid.
            pred_time_uuid_colname (str): Name of uuid column in both df and pred_times_with_uuid.

        Returns:
            DataFrame: A merged dataframe with all prediction times.
        """
        return pd.merge(
            pred_times_with_uuid,
            df,
            how="left",
            on=pred_time_uuid_colname,
            suffixes=("", "_temp"),
        ).drop(["timestamp_pred"], axis=1)

    @staticmethod
    def resolve_multiple_values_within_interval_days(
        resolve_multiple: Callable,
        df: DataFrame,
        timestamp_col_name: str,
        pred_time_uuid_colname: str,
    ) -> DataFrame:
        """Apply the resolve_multiple function to prediction_times where there
        are multiple values within the interval_days lookahead.

        Args:
            resolve_multiple (Callable): Takes a grouped df and collapses each group to one record (e.g. sum, count etc.).
            df (DataFrame): Source dataframe with all prediction time x val combinations.
            timestamp_col_name (str): Name of timestamp column in df.
            pred_time_uuid_colname (str): Name of uuid column in df.

        Returns:
            DataFrame: DataFrame with one row pr. prediction time.
        """
        # Convert timestamp val to numeric that can be used for resolve_multiple functions
        df["timestamp_val"] = df["timestamp_val"].map(dt.datetime.toordinal)

        # Sort by timestamp_pred in case resolve_multiple needs dates
        df = df.sort_values(by=timestamp_col_name).groupby(pred_time_uuid_colname)

        if isinstance(resolve_multiple, str):
            resolve_multiple = resolve_fns.get(resolve_multiple)

        if isinstance(resolve_multiple, Callable):
            df = resolve_multiple(df).reset_index()
        else:
            raise ValueError("resolve_multiple must be or resolve to a Callable")

        return df

    @staticmethod
    def drop_records_outside_interval_days(
        df: DataFrame,
        direction: str,
        interval_days: float,
        timestamp_pred_colname: str,
        timestamp_value_colname: str,
    ) -> DataFrame:
        """Keep only rows where timestamp_value is within interval_days in
        direction of timestamp_pred.

        Args:
            direction (str): Whether to look ahead or behind.
            interval_days (float): How far to look
            df (DataFrame): Source dataframe
            timestamp_pred_colname (str): Name of timestamp column for predictions in df.
            timestamp_value_colname (str): Name of timestamp column for values in df.

        Raises:
            ValueError: If direction is niether ahead nor behind.

        Returns:
            DataFrame
        """
        df["time_from_pred_to_val_in_days"] = (
            (df[timestamp_value_colname] - df[timestamp_pred_colname])
            / (np.timedelta64(1, "s"))
            / 86_400
        )
        # Divide by 86.400 seconds/day

        if direction == "ahead":
            df["is_in_interval"] = (
                df["time_from_pred_to_val_in_days"] <= interval_days
            ) & (df["time_from_pred_to_val_in_days"] > 0)
        elif direction == "behind":
            df["is_in_interval"] = (
                df["time_from_pred_to_val_in_days"] >= -interval_days
            ) & (df["time_from_pred_to_val_in_days"] < 0)
        else:
            raise ValueError("direction can only be 'ahead' or 'behind'")

        return df[df["is_in_interval"]].drop(
            ["is_in_interval", "time_from_pred_to_val_in_days"],
            axis=1,
        )


def select_and_assert_keys(dictionary: Dict, key_list: List[str]) -> Dict:
    """Keep only the keys in the dictionary that are in key_order, and orders
    them as in the lsit.

    Args:
        dictionary (Dict): Dictionary to process
        key_list (List[str]): List of keys to keep

    Returns:
        Dict: Dict with only the selected keys
    """
    for key in key_list:
        if key not in dictionary:
            raise KeyError(f"{key} not in dict")

    return {key: dictionary[key] for key in key_list if key in dictionary}<|MERGE_RESOLUTION|>--- conflicted
+++ resolved
@@ -307,7 +307,6 @@
         Returns:
             DataFrame: DataFrame generates with create_flattened_df
         """
-<<<<<<< HEAD
         full_col_str = generate_feature_colname(
             prefix=kwargs_dict["new_col_name_prefix"],
             out_col_name=kwargs_dict["new_col_name"],
@@ -332,7 +331,13 @@
             msg.info(f"Cache hit and loaded for {full_col_str}")
         else:
             df = self.flatten_temporal_values_to_df(
-                prediction_times_with_uuid_df=self.df,
+                prediction_times_with_uuid_df=self.df[
+                    [
+                        self.pred_time_uuid_col_name,
+                        self.id_col_name,
+                        self.timestamp_col_name,
+                    ]
+                ],
                 id_col_name=self.id_col_name,
                 timestamp_col_name=self.timestamp_col_name,
                 pred_time_uuid_col_name=self.pred_time_uuid_col_name,
@@ -397,16 +402,6 @@
 
         generated_df = self.flatten_temporal_values_to_df(
             prediction_times_with_uuid_df=self.df.head(1_000),
-=======
-        return self.flatten_temporal_values_to_df(
-            prediction_times_with_uuid_df=self.df[
-                [
-                    self.pred_time_uuid_col_name,
-                    self.id_col_name,
-                    self.timestamp_col_name,
-                ]
-            ],
->>>>>>> c0f44ab5
             id_col_name=self.id_col_name,
             timestamp_col_name=self.timestamp_col_name,
             pred_time_uuid_col_name=self.pred_time_uuid_col_name,
@@ -733,15 +728,12 @@
                 dataframe.
             new_col_name_prefix (str, optional): Prefix to use for new column name.
                 Defaults to None.
-<<<<<<< HEAD
-=======
             values_to_load (str, optional): Which values to load from lab results.
                 Takes either "numerical", "numerical_and_coerce", "cancelled" or "all".
                 Defaults to None.
->>>>>>> c0f44ab5
-
-        Returns:
-            DataFrame
+
+                Returns:
+                    DataFrame
         """
         msg = Printer(timestamp=True)
 
