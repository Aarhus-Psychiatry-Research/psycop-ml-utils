--- conflicted
+++ resolved
@@ -198,20 +198,8 @@
             if "new_col_name" not in arg_dict.keys():
                 arg_dict["new_col_name"] = arg_dict["values_df"]
 
-<<<<<<< HEAD
-            # Resolve values_df to either a dataframe from predictor_dfs_dict or a callable from the registry
-            if predictor_dfs is None:
-                predictor_dfs = self.loaders_catalogue.get_all()
-            else:
-                predictor_dfs = {
-                    **self.loaders_catalogue.get_all(),
-                    **predictor_dfs,
-                }
-
-=======
             # Resolve values_df to either a dataframe from predictor_dfs_dict or a callable from the registr
             loader_fns = self.loaders_catalogue.get_all()
->>>>>>> e4f4fdc4
             try:
                 if predictor_dfs is not None:
                     if arg_dict["values_df"] in predictor_dfs:
