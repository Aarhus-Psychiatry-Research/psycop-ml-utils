"""Code to generate data integrity and train/val/test drift reports."""
from pathlib import Path
from typing import Tuple

import pandas as pd
from deepchecks.tabular import Dataset, Suite
from deepchecks.tabular.checks import (
    FeatureLabelCorrelation,
    FeatureLabelCorrelationChange,
    IdentifierLabelCorrelation,
    TrainTestLabelDrift,
)
from deepchecks.tabular.suites import data_integrity, train_test_validation
from wasabi import Printer


def check_feature_sets_dir(path: Path) -> None:
    """Runs Deepcheck data integrity and train/val/test drift checks for a
    given directory containing train/val/test files. Expects the directory to
    contain 3 csv files, where the files have ["train", "val", "test"]
    somewhere in their name.

    The resulting reports are saved to a sub directory as .html files.

    Args:
        path (Path): Path to a directory containing train/val/test files
    """
    msg = Printer(timestamp=True)
    msg.info("Running data integrity checks...")

    out_dir = path / "deepchecks"
    if not out_dir.exists():
        out_dir.mkdir()
    # create subfolder for outcome specific checks
    outcome_checks_dir = out_dir / "outcomes"
    if not outcome_checks_dir.exists():
        outcome_checks_dir.mkdir()

    ###################
    #### DATA INTEGRITY
    ###################

    # Only running data integrity checks on the training set to reduce the
    # chance of any form of peaking at the test set
    train_predictors, train_outcomes = load_split_predictors_and_outcomes(
        path=path,
        split="train",
        include_id=False,
    )
    ds = Dataset(df=train_predictors, datetime_name="timestamp")

    # Running checks that do not require a label
    integ_suite = data_integrity()
    suite_results = integ_suite.run(ds)
    suite_results.save_as_html(str(out_dir / "data_integrity.html"))

    # Running checks that require a label for each outcome
    label_checks = label_integrity_checks()
    for outcome_column in train_outcomes.columns:
        msg.info(f"Running data integrity for {outcome_column}")
        ds = Dataset(
            df=train_predictors,
            datetime_name="timestamp",
            label=train_outcomes[outcome_column],
        )
        suite_results = label_checks.run(ds)
        suite_results.save_as_html(
            str(outcome_checks_dir / f"{outcome_column}_check.html")
        )

    msg.good("Finshed data integrity checks!")

    #####################
    #### SPLIT VALIDATION
    #####################

    msg.info("Running split validation...")
    # Running data validation checks on train/val and train/test splits that do not
    # require a label
    validation_suite = train_test_validation()

    train_predictors, train_outcomes = load_split_predictors_and_outcomes(
        path=path,
        split="train",
        include_id=True,
    )
    val_predictors, val_outcomes = load_split_predictors_and_outcomes(
        path=path,
        split="val",
        include_id=True,
    )
    test_predictors, test_outcomes = load_split_predictors_and_outcomes(
        path=path,
        split="test",
        include_id=True,
    )

    train_ds = Dataset(
        train_predictors,
        index_name="dw_ek_borger",
        datetime_name="timestamp",
    )
    val_ds = Dataset(
        val_predictors,
        index_name="dw_ek_borger",
        datetime_name="timestamp",
    )
    test_ds = Dataset(
        test_predictors,
        index_name="dw_ek_borger",
        datetime_name="timestamp",
    )
    suite_results = validation_suite.run(train_ds, val_ds)
    suite_results.save_as_html(str(out_dir / "train_val_integrity.html"))
    suite_results = validation_suite.run(train_ds, test_ds)
    suite_results.save_as_html(str(out_dir / "train_test_integrity.html"))

    # Running checks that require a label for each outcome
    label_split_check = label_split_checks()

    split_dict = {
        "val": {"predictors": val_predictors, "outcomes": val_outcomes},
        "test": {"predictors": test_predictors, "outcomes": test_outcomes},
    }

    for split in split_dict:
        for outcome_column in train_outcomes:
            msg.info(f"Running split validation for train/{split} and {outcome_column}")
            train_ds = Dataset(
                df=train_predictors,
                index_name="dw_ek_borger",
                datetime_name="timestamp",
                label=train_outcomes[outcome_column],
            )
            split_ds = Dataset(
                df=split["predictors"],
                index_name="dw_ek_borger",
                datetime_name="timestamp",
                label=split["outcomes"][outcome_column],
            )
            suite_results = label_split_check.run(train_ds, split_ds)
            suite_results.save_as_html(
<<<<<<< HEAD
                str(outcome_checks_dir / f"train_{split}_{outcome_column}_check.html")
=======
                outcome_checks_dir / f"train_{split}_{outcome_column}_check.html",
>>>>>>> ae35b27c
            )

    msg.good(f"All data checks done! Saved to {out_dir}")


def label_integrity_checks() -> Suite:
    """Deepchecks data integrity suite for checks that require a label.

    Returns:
        Suite: A deepchecks Suite

    Example:
    >>> suite = label_integrity_checks()
    >>> result = suite.run(some_deepchecks_dataset)
    >>> result.show()
    """
    return Suite(
        "Data integrity checks requiring labels",
        IdentifierLabelCorrelation.add_condition_pps_less_or_equal(),
        FeatureLabelCorrelation().add_condition_feature_pps_less_than(),
    )


def label_split_checks() -> Suite:
    """Deepchecks train/test validation suite for checks that require a label.

    Returns:
        Suite: a deepchecks Suite
    """
    return Suite(
        "Split validation checks requiring labels",
        FeatureLabelCorrelationChange()
        .add_condition_feature_pps_difference_less_than()
        .add_condition_feature_pps_in_train_less_than(),
        TrainTestLabelDrift().add_condition_drift_score_less_than(),
    )


def load_split_predictors_and_outcomes(
    path: Path,
    split: str,
    include_id: bool,
) -> Tuple[pd.DataFrame, pd.DataFrame]:
    """Loads a given data split from a directory and returns predictors and
    outcomes separately.

    Args:
        path (Path): Path to directory containing data files
        split (str): Which split to load
        include_id (bool): Whether to include 'dw_ek_borger' in predictor df

    Returns:
        Tuple[pd.DataFrame, pd.DataFrame]: Tuple where first element is the
        predictors and second element the outcomes
    """
    split = load_split(path, split)
    predictors, outcomes = separate_predictors_and_outcome(split, include_id=include_id)
    return predictors, outcomes


def separate_predictors_and_outcome(
    df: pd.DataFrame,
    include_id: bool,
) -> Tuple[pd.DataFrame, pd.DataFrame]:
    """Split predictors and outcomes into two dataframes. Assumes predictors to
    be prefixed with 'pred', and outcomes to be prefixed with 'outc'. Timestamp
    is also returned for predictors, and optionally also dw_ek_borger.

    Args:
        df (pd.DataFrame): Dataframe containing generates features
        include_id (bool): Whether to include 'dw_ek_borger' in predictor df

    Returns:
        Tuple[pd.DataFrame, pd.DataFrame]: Tuple where first element is the
        predictors and second element the outcomes
    """
    pred_regex = (
        "^pred|^timestamp" if not include_id else "^pred|^timestamp|dw_ek_borger"
    )
    predictors = df.filter(regex=pred_regex)
    outcomes = df.filter(regex="^outc")
    return predictors, outcomes


def load_split(path: Path, split: str) -> pd.DataFrame:
    """Loads a given data split as a dataframe.

    Args:
        path (Path): Path to directory containing data files
        split (str): Which string to look for (e.g. 'train', 'val', 'test')

    Returns:
        pd.DataFrame: The loaded dataframe
    """
    return pd.read_csv(list(path.glob(f"*{split}*"))[0])<|MERGE_RESOLUTION|>--- conflicted
+++ resolved
@@ -140,11 +140,7 @@
             )
             suite_results = label_split_check.run(train_ds, split_ds)
             suite_results.save_as_html(
-<<<<<<< HEAD
                 str(outcome_checks_dir / f"train_{split}_{outcome_column}_check.html")
-=======
-                outcome_checks_dir / f"train_{split}_{outcome_column}_check.html",
->>>>>>> ae35b27c
             )
 
     msg.good(f"All data checks done! Saved to {out_dir}")
