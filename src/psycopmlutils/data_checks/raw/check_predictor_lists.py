"""Check that all feature_dicts conform to correct formatting.

Also check that they return meaningful dictionaries.
"""
from typing import Dict, List, Union

from wasabi import Printer

from psycopmlutils.data_checks.raw.check_raw_df import check_raw_df
from psycopmlutils.utils import data_loaders


def check_feature_combinations_return_correct_dfs(
    predictor_dict_list: List[Dict[str, Union[str, float, int]]],
    n: int = 1_000,
    required_columns: List[str] = ["dw_ek_borger", "timestamp", "value"],
    subset_duplicates_columns: List[str] = ["dw_ek_borger", "timestamp", "value"],
    allowed_nan_value_prop: float = 0.01,
    expected_val_dtypes: List[str] = ["float64", "int64"],
):
    """Test that all predictor_dfs in predictor_list return a valid df.

    Args:
        predictor_dict_list (List[Dict[str, Union[str, float, int]]]): List of dictionaries
            where the key predictor_df maps to a catalogue registered data loader
            or is a valid dataframe.
        n (int): Number of rows to test. Defaults to 1_000.
        required_columns (List[str]): List of required columns. Defaults to ["dw_ek_borger", "timestamp", "value"].
        subset_duplicates_columns (List[str]): List of columns to subset on when
            checking for duplicates. Defaults to ["dw_ek_borger", "timestamp"].
        allowed_nan_value_prop (float): Allowed proportion of missing values. Defaults to 0.0.
        expected_val_dtypes (List[str]): Expected value dtype. Defaults to ["float64", "int64"].
    """
    msg = Printer(timestamp=True)

    msg.info("Checking that feature combinations conform to correct formatting")

    # Find all dicts that are unique on keys predictor_df and allowed_nan_value_prop
    unique_subset_dicts = []

    required_keys = ["predictor_df", "allowed_nan_value_prop"]

    dicts_with_subset_keys = []

    for d in predictor_dict_list:
        new_d = {k: d[k] for k in required_keys}

<<<<<<< HEAD
        if "loader_kwargs" in d:
            new_d["loader_kwargs"] = d["loader_kwargs"]
=======
        # Get optional keys
        new_d["values_to_load"] = d.get("values_to_load", default=None)
>>>>>>> cb926cca

        dicts_with_subset_keys.append(new_d)

    for predictor_dict in dicts_with_subset_keys:
        if predictor_dict not in unique_subset_dicts:
            unique_subset_dicts.append(predictor_dict)

    msg.info(f"Loading {n} rows from each predictor_df")

    loader_fns_dict = data_loaders.get_all()

    failure_dicts = []

    for i, d in enumerate(unique_subset_dicts):
        # Check that it returns a dataframe

        try:
<<<<<<< HEAD
            if "loader_kwargs" in d:
                df = loader_fns_dict[d["predictor_df"]](n=n, **d["loader_kwargs"])
            else:
                df = loader_fns_dict[d["predictor_df"]](n=n)
=======
            df = loader_fns_dict[d["predictor_df"]](
                n=n,
                values_to_load=d["values_to_load"],
            )
>>>>>>> cb926cca
        except KeyError:
            msg.warn(
                f"{d['predictor_df']} does not appear to be a loader function in catalogue, assuming a well-formatted dataframe. Continuing.",
            )
            continue

        prefix = f"{i+1}/{len(unique_subset_dicts)} {d['predictor_df']}:"

        allowed_nan_value_prop = (
            d["allowed_nan_value_prop"]
            if d["allowed_nan_value_prop"]
            else allowed_nan_value_prop
        )

        source_failures, duplicates = check_raw_df(
            df=df,
            required_columns=required_columns,
            subset_duplicates_columns=subset_duplicates_columns,
            allowed_nan_value_prop=allowed_nan_value_prop,
<<<<<<< HEAD
            expected_val_dtype=expected_val_dtypes,
=======
            expected_val_dtypes=expected_val_dtypes,
>>>>>>> cb926cca
        )

        # Return errors
        if len(source_failures) != 0:
            failure_dicts.append({d["predictor_df"]: source_failures})
            msg.fail(f"{prefix} errors: {source_failures}")
        else:
            msg.good(
<<<<<<< HEAD
                f"{prefix} Conforms to criteria. {df.shape[0]} rows checked after dropping duplicates.",
=======
                f"{prefix} passed data validation criteria.",
>>>>>>> cb926cca
            )

    if not failure_dicts:
        msg.good(
            f"Checked {len(unique_subset_dicts)} predictor_dfs, all returned appropriate dfs",
        )
    else:
        raise ValueError(f"{failure_dicts}")<|MERGE_RESOLUTION|>--- conflicted
+++ resolved
@@ -45,13 +45,8 @@
     for d in predictor_dict_list:
         new_d = {k: d[k] for k in required_keys}
 
-<<<<<<< HEAD
         if "loader_kwargs" in d:
             new_d["loader_kwargs"] = d["loader_kwargs"]
-=======
-        # Get optional keys
-        new_d["values_to_load"] = d.get("values_to_load", default=None)
->>>>>>> cb926cca
 
         dicts_with_subset_keys.append(new_d)
 
@@ -69,17 +64,10 @@
         # Check that it returns a dataframe
 
         try:
-<<<<<<< HEAD
             if "loader_kwargs" in d:
                 df = loader_fns_dict[d["predictor_df"]](n=n, **d["loader_kwargs"])
             else:
                 df = loader_fns_dict[d["predictor_df"]](n=n)
-=======
-            df = loader_fns_dict[d["predictor_df"]](
-                n=n,
-                values_to_load=d["values_to_load"],
-            )
->>>>>>> cb926cca
         except KeyError:
             msg.warn(
                 f"{d['predictor_df']} does not appear to be a loader function in catalogue, assuming a well-formatted dataframe. Continuing.",
@@ -99,11 +87,7 @@
             required_columns=required_columns,
             subset_duplicates_columns=subset_duplicates_columns,
             allowed_nan_value_prop=allowed_nan_value_prop,
-<<<<<<< HEAD
             expected_val_dtype=expected_val_dtypes,
-=======
-            expected_val_dtypes=expected_val_dtypes,
->>>>>>> cb926cca
         )
 
         # Return errors
@@ -112,11 +96,7 @@
             msg.fail(f"{prefix} errors: {source_failures}")
         else:
             msg.good(
-<<<<<<< HEAD
-                f"{prefix} Conforms to criteria. {df.shape[0]} rows checked after dropping duplicates.",
-=======
                 f"{prefix} passed data validation criteria.",
->>>>>>> cb926cca
             )
 
     if not failure_dicts:
