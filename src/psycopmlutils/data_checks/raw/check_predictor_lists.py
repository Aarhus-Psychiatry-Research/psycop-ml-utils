"""Check that all feature_dicts conform to correct formatting.

Also check that they return meaningful dictionaries.
"""
from typing import Dict, List, Union

from wasabi import Printer

from psycopmlutils.data_checks.raw.check_raw_df import check_raw_df
from psycopmlutils.utils import data_loaders


def check_feature_combinations_return_correct_dfs(
    predictor_dict_list: List[Dict[str, Union[str, float, int]]],
    n: int = 1_000,
    required_columns: List[str] = ["dw_ek_borger", "timestamp", "value"],
    subset_duplicates_columns: List[str] = ["dw_ek_borger", "timestamp", "value"],
    allowed_nan_value_prop: float = 0.01,
    expected_val_dtypes: List[str] = ["float64", "int64"],
):
    """Test that all predictor_dfs in predictor_list return a valid df.

    Args:
        predictor_dict_list (Dict[str, Union[str, float, int]]): List of dictionaries where the key predictor_df maps to an SQL database.
        n (int): Number of rows to test. Defaults to 1_000.
        required_columns (List[str]): List of required columns. Defaults to ["dw_ek_borger", "timestamp", "value"].
        subset_duplicates_columns (List[str]): List of columns to subset on when checking for duplicates. Defaults to ["dw_ek_borger", "timestamp"].
        allowed_nan_value_prop (float): Allowed proportion of missing values. Defaults to 0.0.
        expected_val_dtypes (List[str]): Expected value dtype. Defaults to ["float64", "int64"].
    """
    msg = Printer(timestamp=True)

    msg.info("Checking that feature combinations conform to correct formatting")

    # Find all dicts that are unique on keys predictor_df and allowed_nan_value_prop
    unique_subset_dicts = []

    required_keys = ["predictor_df", "allowed_nan_value_prop"]

    dicts_with_subset_keys = []

    for d in predictor_dict_list:
        new_d = {k: d[k] for k in required_keys}

        # Get optional keys
        new_d["values_to_load"] = d.get("values_to_load", default=None)

        dicts_with_subset_keys.append(new_d)

    for predictor_dict in dicts_with_subset_keys:
        if predictor_dict not in unique_subset_dicts:
            unique_subset_dicts.append(predictor_dict)

    msg.info(f"Loading {n} rows from each predictor_df")

    loader_fns_dict = data_loaders.get_all()

    failure_dicts = []

    for i, d in enumerate(unique_subset_dicts):
        # Check that it returns a dataframe

        try:
            df = loader_fns_dict[d["predictor_df"]](
                n=n,
                values_to_load=d["values_to_load"],
            )
        except KeyError:
            msg.warn(
                f"{d['predictor_df']} does not appear to be a loader function in catalogue, assuming a well-formatted dataframe. Continuing.",
            )
            continue

        prefix = f"{i+1}/{len(unique_subset_dicts)} {d['predictor_df']}:"

        allowed_nan_value_prop = (
            d["allowed_nan_value_prop"]
            if d["allowed_nan_value_prop"]
            else allowed_nan_value_prop
        )

        source_failures, duplicates = check_raw_df(
            df=df,
            required_columns=required_columns,
            subset_duplicates_columns=subset_duplicates_columns,
            allowed_nan_value_prop=allowed_nan_value_prop,
            expected_val_dtypes=expected_val_dtypes,
        )

        # Return errors
        if len(source_failures) != 0:
            failure_dicts.append({d["predictor_df"]: source_failures})
            msg.fail(f"{prefix} errors: {source_failures}")
        else:
            msg.good(
<<<<<<< HEAD
                f"{prefix} Conforms to criteria. {df.shape[0]} rows checked after dropping duplicates.",
=======
                f"{prefix} passed data validation criteria.",
>>>>>>> a652011a
            )

    if not failure_dicts:
        msg.good(
            f"Checked {len(unique_subset_dicts)} predictor_dfs, all returned appropriate dfs",
        )
    else:
        raise ValueError(f"{failure_dicts}")<|MERGE_RESOLUTION|>--- conflicted
+++ resolved
@@ -93,11 +93,7 @@
             msg.fail(f"{prefix} errors: {source_failures}")
         else:
             msg.good(
-<<<<<<< HEAD
-                f"{prefix} Conforms to criteria. {df.shape[0]} rows checked after dropping duplicates.",
-=======
                 f"{prefix} passed data validation criteria.",
->>>>>>> a652011a
             )
 
     if not failure_dicts:
