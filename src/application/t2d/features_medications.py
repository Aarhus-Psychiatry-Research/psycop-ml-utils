from psycopmlutils.timeseriesflattener import create_feature_combinations


def create_medication_feature_combinations(
    LOOKBEHIND_DAYS=[365, 730, 1825, 9999],
    RESOLVE_MULTIPLE=["mean", "max", "min"],
<<<<<<< HEAD
    fallback=None,
=======
    fallback: any = 0,
>>>>>>> d5b931f2
):
    return create_feature_combinations(
        [
            {
                "predictor_df": "antipsychotics",
                "lookbehind_days": LOOKBEHIND_DAYS,
                "resolve_multiple": RESOLVE_MULTIPLE,
<<<<<<< HEAD
                "fallback": fallback,
=======
                "fallback": 0,
>>>>>>> d5b931f2
            },
        ],
    )<|MERGE_RESOLUTION|>--- conflicted
+++ resolved
@@ -4,11 +4,7 @@
 def create_medication_feature_combinations(
     LOOKBEHIND_DAYS=[365, 730, 1825, 9999],
     RESOLVE_MULTIPLE=["mean", "max", "min"],
-<<<<<<< HEAD
-    fallback=None,
-=======
     fallback: any = 0,
->>>>>>> d5b931f2
 ):
     return create_feature_combinations(
         [
@@ -16,11 +12,7 @@
                 "predictor_df": "antipsychotics",
                 "lookbehind_days": LOOKBEHIND_DAYS,
                 "resolve_multiple": RESOLVE_MULTIPLE,
-<<<<<<< HEAD
-                "fallback": fallback,
-=======
                 "fallback": 0,
->>>>>>> d5b931f2
             },
         ],
     )