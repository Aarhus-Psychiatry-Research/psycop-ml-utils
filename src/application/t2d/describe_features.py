from pathlib import Path

from psycopmlutils.data_checks.flattened.feature_describer import (
    create_feature_description_from_dir,
)
from src.application.t2d.features_blood_samples import get_lab_feature_spec
from src.application.t2d.features_diagnoses import get_diagnosis_feature_spec
from src.application.t2d.features_medications import get_medication_feature_spec

if __name__ == "__main__":
    feature_set_dir = Path(
        "C:/shared_resources/feature_sets/t2d/adminmanber_260_features_2022_08_26_14_10/",
    )

    feature_set_path = (
        feature_set_dir
        / "adminmanber_psycop_t2d_260_features_2022_08_26_14_10_train.csv"
    )
    out_dir = feature_set_dir / "feature_description"

    RESOLVE_MULTIPLE = ["latest", "max", "min", "mean"]
    LOOKBEHIND_DAYS = [365, 730, 1825, 9999]

    LAB_PREDICTORS = get_lab_feature_spec(
<<<<<<< HEAD
        resolve_Multiple=RESOLVE_MULTIPLE,
        lookbehind_days=LOOKBEHIND_DAYS,
=======
        RESOLVE_MULTIPLE=RESOLVE_MULTIPLE,
        LOOKBEHIND_DAYS=LOOKBEHIND_DAYS,
>>>>>>> a652011a
    )

    DIAGNOSIS_PREDICTORS = get_diagnosis_feature_spec(
        RESOLVE_MULTIPLE=RESOLVE_MULTIPLE,
        LOOKBEHIND_DAYS=LOOKBEHIND_DAYS,
        fallback=0,
    )

    MEDICATION_PREDICTORS = get_medication_feature_spec(
<<<<<<< HEAD
        lookbehind_days=LOOKBEHIND_DAYS,
        resolve_multiple=["count"],
=======
        LOOKBEHIND_DAYS=LOOKBEHIND_DAYS,
        RESOLVE_MULTIPLE=["count"],
>>>>>>> a652011a
        fallback=0,
    )

    PREDICTOR_LIST = MEDICATION_PREDICTORS + DIAGNOSIS_PREDICTORS + LAB_PREDICTORS

    create_feature_description_from_dir(
        path=feature_set_dir,
        predictor_dicts=PREDICTOR_LIST,
    )<|MERGE_RESOLUTION|>--- conflicted
+++ resolved
@@ -22,13 +22,8 @@
     LOOKBEHIND_DAYS = [365, 730, 1825, 9999]
 
     LAB_PREDICTORS = get_lab_feature_spec(
-<<<<<<< HEAD
-        resolve_Multiple=RESOLVE_MULTIPLE,
+        resolve_multiple=RESOLVE_MULTIPLE,
         lookbehind_days=LOOKBEHIND_DAYS,
-=======
-        RESOLVE_MULTIPLE=RESOLVE_MULTIPLE,
-        LOOKBEHIND_DAYS=LOOKBEHIND_DAYS,
->>>>>>> a652011a
     )
 
     DIAGNOSIS_PREDICTORS = get_diagnosis_feature_spec(
@@ -38,13 +33,8 @@
     )
 
     MEDICATION_PREDICTORS = get_medication_feature_spec(
-<<<<<<< HEAD
         lookbehind_days=LOOKBEHIND_DAYS,
         resolve_multiple=["count"],
-=======
-        LOOKBEHIND_DAYS=LOOKBEHIND_DAYS,
-        RESOLVE_MULTIPLE=["count"],
->>>>>>> a652011a
         fallback=0,
     )
 
