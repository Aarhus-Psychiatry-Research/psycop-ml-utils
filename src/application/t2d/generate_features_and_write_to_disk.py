import time
from pathlib import Path

import numpy as np
import pandas as pd
import wandb
<<<<<<< HEAD
from features_diagnoses import create_diag_feature_combinations
from features_medications import create_medication_feature_combinations
=======
>>>>>>> 124f2973
from wasabi import msg

import psycopmlutils.loaders.raw  # noqa
from psycopmlutils.feature_describer.feature_describer import (
    create_feature_description_from_dir,
)
from psycopmlutils.timeseriesflattener import FlattenedDataset
from psycopmlutils.timeseriesflattener.data_integrity import (
    check_feature_set_integrity_from_dir,
)
from psycopmlutils.utils import FEATURE_SETS_PATH
from src.application.t2d.features_blood_samples import create_lab_feature_combinations
<<<<<<< HEAD
=======
from src.application.t2d.features_diagnoses import create_diag_feature_combinations
from src.application.t2d.features_medications import (
    create_medication_feature_combinations,
)
>>>>>>> 124f2973

if __name__ == "__main__":
    # set path to save features to
    SAVE_PATH = FEATURE_SETS_PATH / "t2d"

    if not SAVE_PATH.exists():
        SAVE_PATH.mkdir()

    RESOLVE_MULTIPLE = ["latest", "max", "min", "mean"]
    LOOKBEHIND_DAYS = [365, 730, 1825, 9999]

    LAB_PREDICTORS = create_lab_feature_combinations(
        RESOLVE_MULTIPLE=RESOLVE_MULTIPLE,
        LOOKBEHIND_DAYS=LOOKBEHIND_DAYS,
    )

    DIAGNOSIS_PREDICTORS = create_diag_feature_combinations(
        RESOLVE_MULTIPLE=RESOLVE_MULTIPLE,
        LOOKBEHIND_DAYS=LOOKBEHIND_DAYS,
    )

    MEDICATION_PREDICTORS = create_medication_feature_combinations(
        LOOKBEHIND_DAYS=LOOKBEHIND_DAYS,
        RESOLVE_MULTIPLE=["count"],
    )

    PREDICTOR_LIST = MEDICATION_PREDICTORS + DIAGNOSIS_PREDICTORS + LAB_PREDICTORS

    event_times = psycopmlutils.loaders.LoadOutcome.t2d()

    msg.info(f"Generating {len(PREDICTOR_LIST)} features")

    msg.info("Loading prediction times")
    prediction_times = (
        psycopmlutils.loaders.raw.LoadVisits.physical_visits_to_psychiatry()
    )

    msg.info("Initialising flattened dataset")
    flattened_df = FlattenedDataset(prediction_times_df=prediction_times, n_workers=60)
    flattened_df.add_age(psycopmlutils.loaders.raw.LoadDemographic.birthdays())

    # Outcome
    msg.info("Adding outcome")
    for i in [0.5, 1, 2, 3, 4, 5]:
        lookahead_days = int(i * 365)
        msg.info(f"Adding outcome with {lookahead_days} days of lookahead")
        flattened_df.add_temporal_outcome(
            outcome_df=event_times,
            lookahead_days=lookahead_days,
            resolve_multiple="max",
            fallback=0,
            outcome_df_values_col_name="value",
            new_col_name="t2d",
            incident=True,
            dichotomous=True,
        )

    # Add timestamp from outcomes
    flattened_df.add_static_info(
        info_df=event_times,
        prefix="",
        input_col_name="timestamp",
        output_col_name="timestamp_first_t2d",
    )
    msg.good("Finished adding outcome")

    # Predictors
    msg.info("Adding static predictors")
    flattened_df.add_static_info(psycopmlutils.loaders.raw.LoadDemographic.sex_female())

    start_time = time.time()

    msg.info("Adding temporal predictors")
    flattened_df.add_temporal_predictors_from_list_of_argument_dictionaries(
        predictors=PREDICTOR_LIST,
    )

    end_time = time.time()

    # Finish
    msg.good(
        f"Finished adding {len(PREDICTOR_LIST)} predictors, took {round((end_time - start_time)/60, 1)} minutes",
    )

    msg.info(
        f"Dataframe size is {int(flattened_df.df.memory_usage(index=True, deep=True).sum() / 1024 / 102)} MiB",
    )

    msg.good("Done!")

    # Split and save to disk
    splits = ["test", "val", "train"]

    flattened_df_ids = flattened_df.df["dw_ek_borger"].unique()

    # Version table with current date and time
    # prefix with user name to avoid potential clashes
    current_user = Path().home().name
    file_prefix = current_user + f"_{time.strftime('%Y_%m_%d_%H_%M')}"

    # Create directory to store all files related to this run
    sub_dir = SAVE_PATH / current_user + f"_{time.strftime('%Y_%m_%d_%H_%M')}"
    sub_dir.mkdir()

    # Log poetry lock file and file prefix to WandB for reproducibility
    feature_settings = {
        "file_prefix": file_prefix,
        "save_path": sub_dir / file_prefix,
        "predictor_list": PREDICTOR_LIST,
    }

    run = wandb.init(project="psycop-feature-files", config=feature_settings)
    wandb.log_artifact("poetry.lock", name="poetry_lock_file", type="poetry_lock")

    # Create splits
    for dataset_name in splits:
        df_split_ids = psycopmlutils.loaders.raw.LoadIDs.load(split=dataset_name)

        # Find IDs which are in split_ids, but not in flattened_df
        split_ids = df_split_ids["dw_ek_borger"].unique()
        flattened_df_ids = flattened_df.df["dw_ek_borger"].unique()

        ids_in_split_but_not_in_flattened_df = split_ids[
            ~np.isin(split_ids, flattened_df_ids)
        ]

        msg.warn(
            f"{dataset_name}: There are {len(ids_in_split_but_not_in_flattened_df)} ({round(len(ids_in_split_but_not_in_flattened_df)/len(split_ids)*100, 2)}%) ids which are in {dataset_name}_ids but not in flattened_df_ids, will get dropped during merge",
        )

        split_df = pd.merge(flattened_df.df, df_split_ids, how="inner")

        # Version table with current date and time
        filename = f"psycop_t2d_{file_prefix}_{dataset_name}.csv"
        msg.info(f"Saving {filename} to disk")

        file_path = sub_dir / filename

        split_df.to_csv(file_path, index=False)

        msg.good(f"{dataset_name}: Succesfully saved to {file_path}")
    wandb.finish()

    ## Create data integrity report
    check_feature_set_integrity_from_dir(path=sub_dir, splits=["train", "val", "test"])

    create_feature_description_from_dir(path=sub_dir, predictor_dicts=PREDICTOR_LIST)<|MERGE_RESOLUTION|>--- conflicted
+++ resolved
@@ -4,11 +4,6 @@
 import numpy as np
 import pandas as pd
 import wandb
-<<<<<<< HEAD
-from features_diagnoses import create_diag_feature_combinations
-from features_medications import create_medication_feature_combinations
-=======
->>>>>>> 124f2973
 from wasabi import msg
 
 import psycopmlutils.loaders.raw  # noqa
@@ -21,13 +16,10 @@
 )
 from psycopmlutils.utils import FEATURE_SETS_PATH
 from src.application.t2d.features_blood_samples import create_lab_feature_combinations
-<<<<<<< HEAD
-=======
 from src.application.t2d.features_diagnoses import create_diag_feature_combinations
 from src.application.t2d.features_medications import (
     create_medication_feature_combinations,
 )
->>>>>>> 124f2973
 
 if __name__ == "__main__":
     # set path to save features to
