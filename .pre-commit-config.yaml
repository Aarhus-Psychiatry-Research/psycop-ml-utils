--- conflicted
+++ resolved
@@ -1,13 +1,8 @@
 default_stages: [commit, push]
 
 repos:
-<<<<<<< HEAD
--   repo: https://github.com/psf/black
-    rev: 22.3.0
-=======
   - repo: https://github.com/pycqa/isort
     rev: 5.10.1
->>>>>>> 45dd5c0c
     hooks:
       - id: isort
         name: isort (python)
