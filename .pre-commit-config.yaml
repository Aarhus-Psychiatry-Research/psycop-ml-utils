--- conflicted
+++ resolved
@@ -17,10 +17,7 @@
     rev: 1208357bcc569b86a4a0dc69b108cbe28f190f54
     hooks:
     - id: pybetter
-<<<<<<< HEAD
       args: [--select, "B002,B007"]
-=======
->>>>>>> 559e7b54
 
   - repo: https://github.com/bwhmather/ssort
     rev: v0.11.6
