<<<<<<< HEAD
from pandas import NA
from psycopmlutils.timeseriesflattener.resolve_multiple_functions import (
=======
from utils_for_testing import (
    assert_flattened_outcome_as_expected,
    assert_flattened_predictor_as_expected,
)

from psycopmlutils.timeseriesflattener.resolve_multiple_functions import (  # noqa
>>>>>>> ea1dfb66
    get_earliest_value_in_group,
    get_latest_value_in_group,
    get_max_in_group,
    get_mean_in_group,
    get_min_in_group,
)


def test_resolve_multiple_catalogue():
    prediction_times_str = """dw_ek_borger,timestamp,
                            1,2021-12-31 00:00:00
                            """
    event_times_str = """dw_ek_borger,timestamp,value,
                        1,2022-01-01 00:00:01, 1
                        1,2022-01-01 00:00:02, 2
                        """

    assert_flattened_outcome_as_expected(
        prediction_times_df_str=prediction_times_str,
        outcome_df_str=event_times_str,
        resolve_multiple="min",
        lookahead_days=2,
        expected_flattened_values=[1],
    )


def test_resolve_multiple_max():
    prediction_times_str = """dw_ek_borger,timestamp,
                            1,2021-12-31 00:00:00
                            """
    event_times_str = """dw_ek_borger,timestamp,value,
                        1,2022-01-01 00:00:01, 1
                        1,2022-01-01 00:00:02, 2
                        """

    assert_flattened_outcome_as_expected(
        prediction_times_df_str=prediction_times_str,
        outcome_df_str=event_times_str,
        resolve_multiple="max",
        lookahead_days=2,
        expected_flattened_values=[2],
    )


def test_resolve_multiple_min():
    prediction_times_str = """dw_ek_borger,timestamp,
                            1,2021-12-31 00:00:00
                            """
    event_times_str = """dw_ek_borger,timestamp,value,
                        1,2022-01-01 00:00:01, 1
                        1,2022-01-01 00:00:02, 2
                        """

    assert_flattened_outcome_as_expected(
        prediction_times_df_str=prediction_times_str,
        outcome_df_str=event_times_str,
        resolve_multiple="min",
        lookahead_days=2,
        expected_flattened_values=[1],
    )


def test_resolve_multiple_avg():
    prediction_times_str = """dw_ek_borger,timestamp,
                            1,2021-12-31 08:00:00
                            """
    predictor_df_str = """dw_ek_borger,timestamp,value,
                        1,2021-12-30 00:00:01, 1
                        1,2021-12-30 00:00:02, 2
                        """

    assert_flattened_predictor_as_expected(
        prediction_times_df_str=prediction_times_str,
        predictor_df_str=predictor_df_str,
        resolve_multiple="mean",
        lookbehind_days=2,
        expected_flattened_values=[1.5],
    )


def test_resolve_multiple_latest():
    prediction_times_str = """dw_ek_borger,timestamp,
                            1,2021-12-31 00:00:00
                            2,2021-12-31 00:00:00
                            """
    event_times_str = """dw_ek_borger,timestamp,value,
                        1,2022-01-01 00:00:01, 1
                        1,2022-01-01 00:00:02, 2
                        2,2022-01-01 00:00:01, 3
                        2,2022-01-01 00:00:02, 6
                        """

    assert_flattened_outcome_as_expected(
        prediction_times_df_str=prediction_times_str,
        outcome_df_str=event_times_str,
        resolve_multiple="latest",
        lookahead_days=2,
        expected_flattened_values=[2, 6],
    )


def test_resolve_multiple_earliest():
    prediction_times_str = """dw_ek_borger,timestamp,
                            1,2021-12-31 00:00:00
                            """
    event_times_str = """dw_ek_borger,timestamp,value,
                        1,2022-01-01 00:00:01, 1
                        1,2022-01-01 00:00:02, 2
                        """

    assert_flattened_outcome_as_expected(
        prediction_times_df_str=prediction_times_str,
        outcome_df_str=event_times_str,
        resolve_multiple="earliest",
        lookahead_days=2,
        expected_flattened_values=[1],
    )


def test_resolve_multiple_sum():
    prediction_times_str = """dw_ek_borger,timestamp,
                            1,2021-12-31 00:00:00
                            """
    predictor_df_str = """dw_ek_borger,timestamp,value,
                        1,2021-12-30 00:00:01, 1
                        1,2021-12-30 00:00:02, 2
                        """

    assert_flattened_predictor_as_expected(
        prediction_times_df_str=prediction_times_str,
        predictor_df_str=predictor_df_str,
        resolve_multiple="sum",
        lookbehind_days=2,
        expected_flattened_values=[3],
    )


def test_resolve_multiple_count():
    prediction_times_str = """dw_ek_borger,timestamp,
                            1,2021-12-31 00:00:00
                            """
    event_times_str = """dw_ek_borger,timestamp,value,
                        1,2022-01-01 00:00:01, 1
                        1,2022-01-01 00:00:02, 2
                        """

    assert_flattened_outcome_as_expected(
        prediction_times_df_str=prediction_times_str,
        outcome_df_str=event_times_str,
        resolve_multiple="count",
        lookahead_days=2,
        expected_flattened_values=[2],
    )


def test_resolve_multiple_change_per_day():
    prediction_times_str = """dw_ek_borger,timestamp,
                            1,2021-12-31 00:00:00
                            2,2021-12-31 00:00:00
                            """
    event_times_str = """dw_ek_borger,timestamp,val,
                        1,2022-01-01 00:00:00, 1
                        1,2022-01-02 00:00:00, 2
                        2,2022-01-01 00:00:00, 1
                        2,2022-01-08 00:00:00, 2
                        """

    assert_flattened_outcome_as_expected(
        prediction_times_df_str=prediction_times_str,
        outcome_df_str=event_times_str,
        resolve_multiple="change_per_day",
        lookahead_days=4,
        expected_flattened_values=[1, NA],
    )


def test_resolve_multiple_change_per_day_unordered():
    prediction_times_str = """dw_ek_borger,timestamp,
                            1,2021-12-31 00:00:00
                            2,2021-12-31 00:00:00
                            """
    event_times_str = """dw_ek_borger,timestamp,val,
                        1,2022-01-02 00:00:00, 2
                        1,2022-01-01 00:00:00, 1
                        2,2022-01-02 00:00:00, 2
                        2,2022-01-01 00:00:00, 1
                        """

    assert_flattened_outcome_as_expected(
        prediction_times_df_str=prediction_times_str,
        outcome_df_str=event_times_str,
        resolve_multiple="change_per_day",
        lookahead_days=4,
        expected_flattened_values=[1, 1],
    )


def test_resolve_multiple_change_per_day_negative():
    prediction_times_str = """dw_ek_borger,timestamp,
                            1,2021-12-31 00:00:00
                            2,2021-12-31 00:00:00
                            """
    event_times_str = """dw_ek_borger,timestamp,val,
                        1,2022-01-02 00:00:00, 2
                        1,2022-01-01 00:00:00, 1
                        2,2022-01-02 00:00:00, 1
                        2,2022-01-01 00:00:00, 2
                        """

    assert_flattened_outcome_as_expected(
        prediction_times_df_str=prediction_times_str,
        outcome_df_str=event_times_str,
        resolve_multiple="change_per_day",
        lookahead_days=4,
        expected_flattened_values=[1, -1],
    )


def test_resolve_multiple_change_per_day_too_few_datapoints():
    prediction_times_str = """dw_ek_borger,timestamp,
                            1,2021-12-31 00:00:00
                            2,2021-12-31 00:00:00
                            """
    event_times_str = """dw_ek_borger,timestamp,val,
                        1,2022-01-01 00:00:00, 1
                        1,2022-01-02 00:00:00, 2
                        2,2022-01-01 00:00:00, 1
                        2,2022-01-08 00:00:00, 2
                        """

    assert_flattened_outcome_as_expected(
        prediction_times_df_str=prediction_times_str,
        outcome_df_str=event_times_str,
        resolve_multiple="change_per_day",
        lookahead_days=4,
        expected_flattened_values=[1, 99999],
        fallback=99999,
    )<|MERGE_RESOLUTION|>--- conflicted
+++ resolved
@@ -1,14 +1,10 @@
-<<<<<<< HEAD
-from pandas import NA
-from psycopmlutils.timeseriesflattener.resolve_multiple_functions import (
-=======
+import numpy as np
 from utils_for_testing import (
     assert_flattened_outcome_as_expected,
     assert_flattened_predictor_as_expected,
 )
 
 from psycopmlutils.timeseriesflattener.resolve_multiple_functions import (  # noqa
->>>>>>> ea1dfb66
     get_earliest_value_in_group,
     get_latest_value_in_group,
     get_max_in_group,
@@ -181,7 +177,7 @@
         outcome_df_str=event_times_str,
         resolve_multiple="change_per_day",
         lookahead_days=4,
-        expected_flattened_values=[1, NA],
+        expected_flattened_values=[1, np.NaN],
     )
 
 
