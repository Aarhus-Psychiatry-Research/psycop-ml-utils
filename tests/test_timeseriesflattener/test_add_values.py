--- conflicted
+++ resolved
@@ -27,9 +27,8 @@
         predictor_df_str=predictor_df_str,
         lookbehind_days=2,
         resolve_multiple="max",
-        is_fallback_prop_warning_threshold=1,
-        expected_flattened_values=[-1],
-        fallback=-1,
+        expected_flattened_values=[np.NaN],
+        fallback=np.NaN,
     )
 
 
@@ -47,7 +46,7 @@
         lookbehind_days=2,
         resolve_multiple="max",
         expected_flattened_values=[1],
-        fallback=-1,
+        fallback=np.NaN,
     )
 
 
@@ -72,8 +71,8 @@
         predictor_df_str=predictor_df_str,
         lookbehind_days=2,
         resolve_multiple="max",
-        expected_flattened_values=[0, 1, 0, 2, -1.0],
-        fallback=-1,
+        expected_flattened_values=[0, 1, 0, 2, np.NaN],
+        fallback=np.NaN,
     )
 
 
@@ -109,7 +108,6 @@
         lookahead_days=2,
         resolve_multiple="max",
         expected_flattened_values=[np.NaN],
-        is_fallback_prop_warning_threshold=None,
     )
 
 
@@ -178,9 +176,8 @@
         outcome_df_str=outcome_df_str,
         lookahead_days=2,
         resolve_multiple="max",
-        fallback=0,
-        expected_flattened_values=[0],
-        is_fallback_prop_warning_threshold=None,
+        fallback=np.NaN,
+        expected_flattened_values=[np.NaN],
     )
 
 
@@ -268,81 +265,6 @@
         )
 
 
-<<<<<<< HEAD
-def test_low_variance_threshold_outcome():
-    prediction_times_df_str = """dw_ek_borger,timestamp,
-                            1,2021-12-31 00:00:00
-                            1,2022-01-02 00:00:00
-                            5,2025-01-02 00:00:00
-                            5,2025-08-05 00:00:00
-                            """
-    outcome_df_str = """dw_ek_borger,timestamp,value,
-                        1,2021-12-31 00:00:01, 1.0
-                        1,2023-01-02 00:00:00, 1.0
-                        5,2025-01-03 00:00:00, 1.0
-                        5,2022-01-05 00:00:01, 1.0
-                        """
-    with pytest.raises(KeyError, match=r"value_within_2_days_max_fallback_nan"):
-        assert_flattened_outcome_as_expected(
-            prediction_times_df_str=prediction_times_df_str,
-            outcome_df_str=outcome_df_str,
-            lookahead_days=2,
-            resolve_multiple="max",
-            low_variance_threshold=0.01,
-            expected_flattened_values=[1, np.NaN, 1, np.NaN],
-        )
-
-
-def test_low_variance_threshold_predictor():
-    prediction_times_df_str = """dw_ek_borger,timestamp,
-                            1,2021-12-31 00:00:00
-                            1,2022-01-02 00:00:00
-                            5,2025-01-02 00:00:00
-                            5,2025-08-05 00:00:00
-                            """
-    predictor_df_str = """dw_ek_borger,timestamp,value,
-                        1,2021-12-30 00:00:01, 1.0
-                        1,2020-01-02 00:00:00, 1.0
-                        5,2025-01-01 00:00:00, 1.0
-                        5,2022-01-05 00:00:01, 1.0
-                        """
-
-    with pytest.raises(KeyError, match=r"value_within_2_days_max_fallback_nan"):
-        assert_flattened_predictor_as_expected(
-            prediction_times_df_str=prediction_times_df_str,
-            predictor_df_str=predictor_df_str,
-            lookbehind_days=2,
-            resolve_multiple="max",
-            low_variance_threshold=0.01,
-            expected_flattened_values=[1, np.NaN, 1, np.NaN],
-        )
-
-
-def test_is_fallback_prop_warning_threshold():
-    prediction_times_df_str = """dw_ek_borger,timestamp,
-                            1,2021-12-31 00:00:00
-                            1,2022-01-02 00:00:00
-                            5,2025-01-02 00:00:00
-                            5,2025-08-05 00:00:00
-                            """
-    outcome_df_str = """dw_ek_borger,timestamp,value,
-                        1,2020-12-31 00:00:01, 1.0
-                        1,2020-01-02 00:00:00, 1.0
-                        5,2020-01-03 00:00:00, 1.0
-                        5,2020-01-05 00:00:01, 1.0
-                        """
-
-    with pytest.raises(KeyError, match=r"value_within_2_days_max_fallback_0"):
-        assert_flattened_outcome_as_expected(
-            prediction_times_df_str=prediction_times_df_str,
-            outcome_df_str=outcome_df_str,
-            lookahead_days=2,
-            resolve_multiple="max",
-            fallback=0,
-            is_fallback_prop_warning_threshold=0.9,
-            expected_flattened_values=[1, np.NaN, 1, np.NaN],
-        )
-=======
 def test_incident_outcome_removing_prediction_times():
     prediction_times_str = """dw_ek_borger,timestamp,
                             1,2021-12-31 00:00:00
@@ -563,5 +485,4 @@
     for col in [
         "outc_dichotomous_t2d_within_2_days_max_fallback_0",
     ]:
-        pd.testing.assert_series_equal(outcome_df[col], expected_df[col])
->>>>>>> ea1dfb66
+        pd.testing.assert_series_equal(outcome_df[col], expected_df[col])