[tool.poetry]
name = "psycopmlutils"
<<<<<<< HEAD
version = "2.0.0"
=======
version = "1.1.3"
>>>>>>> 8c5d656b
description = "A collection of machine-learning utilities used across the psycop-projects."
authors = ["Martin Bernstorff <martinbernstorff@gmail.com>"]
classifiers = [
    "Environment :: Console",
    "Intended Audience :: Developers",
    "Intended Audience :: Science/Research",
    "Topic :: Scientific/Engineering",
    "Topic :: Scientific/Engineering :: Artificial Intelligence",
    "Operating System :: POSIX :: Linux",
    "Operating System :: MacOS :: MacOS X",
    "Operating System :: Microsoft :: Windows",
    "Programming Language :: Python :: 3.9",
]

[tool.poetry.dependencies]
# Manually specify catalogue dependencies
pydantic = "1.9.*"

# Other dependencies
python = ">=3.9,<3.11"
numpy = "1.*"
scipy = "1.8.*"
pandas = "1.4.*"
wasabi = "0.9.*"
srsly = "2.4.*"
<<<<<<< HEAD
wandb = ">=0.12.21,<0.13.0"
SQLAlchemy = "^1.4.40"
pyodbc = "^4.0.34"
transformers = "^4.22.0"
=======
wandb = ">=0.12.7"
deepchecks = "^0.8.3"
psutil = "5.9.1"
dill = "^0.3.5"
>>>>>>> 8c5d656b


[tool.poetry.dev-dependencies]
black = "22.3.*"
pre-commit = "2.19.*"
pytest = "7.1.*"
pytest-cov = "3.0.*"
Sphinx = "5.0.*"
furo = "2022.6.*"
sphinx-copybutton = "0.5.*"
sphinxext-opengraph = "0.6.*"
myst-parser = "0.18.*"
flake8 = "4.0.*"
docformatter = "1.4"
<<<<<<< HEAD
tqdm = "^4.64.1"
=======
darglint = "^1.8.1"
SQLAlchemy = "^1.4.40"
pyodbc = "^4.0.34"
tqdm = "^4.64.1"
dask = "^2022.9.0"
transformers = "^4.22.0"
>>>>>>> 8c5d656b
mypy = "^0.971"
pytest-xdist = "^2.5.0"

[tool.coverage.run]
omit = [
    "**/tests/*",
    "**/_vendorized/*",
    "**/about.py",
]

exclude_lines = [
    "pragma: no cover",
    # Don't complain about missing debug-only code:
    "def __unicode__",
    "def __repr__",
    "if self.debug",
    # Don't complain if tests don't hit defensive assertion code:
    "raise AssertionError",
    "raise NotImplementedError",
    # Don't complain if non-runnable code isn't run:
    "if 0:",
    "if __name__ == .__main__.:",
]

[tool.semantic_release]
version_variable = [
    "pyproject.toml:version"
]
branch = "main"
upload_to_pypi = false
upload_to_release = true
build_command = "poetry build"

[build-system]
requires = ["poetry-core>=1.0.0"]
build-backend = "poetry.core.masonry.api"

[tool.isort]
known_third_party = ["wandb"]

[tool.pylint]
load-plugins = "pylint.extensions.docparams,pylint.extensions.code_style,pylint.extensions.for_any_all,pylint.extensions.typing"
good-names = "df,p,f,d,e,n,k,i,v"
disable = "too-many-lines,line-too-long,missing-raises-doc,no-self-argument,unused-wildcard-import,wildcard-import,no-else-return,too-many-arguments,redefined-outer-name"

[tool.pyright] # Added because of weird pylance error, issue here: https://github.com/microsoft/pylance-release/issues/3366<|MERGE_RESOLUTION|>--- conflicted
+++ resolved
@@ -1,10 +1,6 @@
 [tool.poetry]
 name = "psycopmlutils"
-<<<<<<< HEAD
 version = "2.0.0"
-=======
-version = "1.1.3"
->>>>>>> 8c5d656b
 description = "A collection of machine-learning utilities used across the psycop-projects."
 authors = ["Martin Bernstorff <martinbernstorff@gmail.com>"]
 classifiers = [
@@ -30,17 +26,10 @@
 pandas = "1.4.*"
 wasabi = "0.9.*"
 srsly = "2.4.*"
-<<<<<<< HEAD
 wandb = ">=0.12.21,<0.13.0"
 SQLAlchemy = "^1.4.40"
 pyodbc = "^4.0.34"
 transformers = "^4.22.0"
-=======
-wandb = ">=0.12.7"
-deepchecks = "^0.8.3"
-psutil = "5.9.1"
-dill = "^0.3.5"
->>>>>>> 8c5d656b
 
 
 [tool.poetry.dev-dependencies]
@@ -55,16 +44,7 @@
 myst-parser = "0.18.*"
 flake8 = "4.0.*"
 docformatter = "1.4"
-<<<<<<< HEAD
 tqdm = "^4.64.1"
-=======
-darglint = "^1.8.1"
-SQLAlchemy = "^1.4.40"
-pyodbc = "^4.0.34"
-tqdm = "^4.64.1"
-dask = "^2022.9.0"
-transformers = "^4.22.0"
->>>>>>> 8c5d656b
 mypy = "^0.971"
 pytest-xdist = "^2.5.0"
 
